--- conflicted
+++ resolved
@@ -45,10 +45,7 @@
 #include <unistd.h>
 
 #include "binary_heap.h"
-<<<<<<< HEAD
 #include "miniobj.h"
-=======
->>>>>>> 4e9bf8c8
 #include "vas.h"
 
 /* Private definitions -----------------------------------------------*/
@@ -388,6 +385,9 @@
 }
 
 #ifdef TEST_DRIVER
+
+#include <stdio.h>
+
 /* Test driver -------------------------------------------------------*/
 
 static void
@@ -469,17 +469,6 @@
 	return (ts.tv_sec + 1e-9 * ts.tv_nsec);
 }
 
-<<<<<<< HEAD
-=======
-#ifdef TEST_DRIVER
-
-#include <stdio.h>
-
-#include "miniobj.h"
-
-/* Test driver -------------------------------------------------------*/
-
->>>>>>> 4e9bf8c8
 static void
 vasfail(const char *func, const char *file, int line,
     const char *cond, int err, int xxx)
