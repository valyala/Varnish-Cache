--- conflicted
+++ resolved
@@ -41,19 +41,16 @@
 
 #include <errno.h>
 #include <limits.h>
+#include <math.h>		// for testcase
 #include <stdint.h>
 #include <stdio.h>		// for testcase
 #include <stdlib.h>
+#include <time.h>		// for testcase
 #include <unistd.h>
 
 #include "binary_heap.h"
-<<<<<<< HEAD
-#include "libvarnish.h"
-#include "miniobj.h"
-=======
 #include "miniobj.h"		// for testcase
 #include "vas.h"
->>>>>>> 7a0dc3f7
 
 /* Parameters --------------------------------------------------------*/
 
@@ -569,21 +566,15 @@
 #ifdef TEST_DRIVER
 
 /* Test driver -------------------------------------------------------*/
-<<<<<<< HEAD
-#include <math.h>
-#include <stdio.h>
-#include <time.h>
 
 double
-TIM_mono(void)
+VTIM_mono(void)
 {
 	struct timespec ts;
 
 	XXXAZ(clock_gettime(CLOCK_MONOTONIC, &ts));
 	return (ts.tv_sec + 1e-9 * ts.tv_nsec);
 }
-=======
->>>>>>> 7a0dc3f7
 
 static void
 vasfail(const char *func, const char *file, int line,
@@ -820,7 +811,7 @@
 
 	/* First insert our items */
 	key = 0;
-	start = TIM_mono();
+	start = VTIM_mono();
 	init_mem(bh->m, resident_pages_count);
 	for (n = 0; n < items_count; n++) {
 		foo_insert(bh, n, items_count);
@@ -831,14 +822,14 @@
 		assert(fp->key <= key);
 	}
 	check_consistency(bh, items_count);
-	end = TIM_mono();
+	end = VTIM_mono();
 	fprintf(stderr, "%u inserts: %.3lf Mqps, "
 		"%.3lf pagefaults per iteration\n",
 		items_count, MQPS(end - start, items_count),
 		PF_PER_ITERATION(bh, items_count));
 
 	/* For M cycles, pick the root, insert new */
-	start = TIM_mono();
+	start = VTIM_mono();
 	init_mem(bh->m, resident_pages_count);
 	for (u = 0; u < iterations_count; u++) {
 		fp = binheap_root(bh);
@@ -851,14 +842,14 @@
 		key = ff[n]->key;
 	}
 	check_consistency(bh, items_count);
-	end = TIM_mono();
+	end = VTIM_mono();
 	fprintf(stderr, "%u root replacements: %.3lf Mqps, "
 		"%.3lf pagefaults per iteration\n", iterations_count,
 		MQPS(end - start, iterations_count),
 		PF_PER_ITERATION(bh, iterations_count));
 
 	/* Randomly reorder */
-	start = TIM_mono();
+	start = VTIM_mono();
 	init_mem(bh->m, resident_pages_count);
 	for (u = 0; u < iterations_count; u++) {
 		n = random() % items_count;
@@ -866,7 +857,7 @@
 		foo_reorder(bh, fp, items_count);
 	}
 	check_consistency(bh, items_count);
-	end = TIM_mono();
+	end = VTIM_mono();
 	fprintf(stderr, "%u random reorders: %.3lf Mqps, "
 		"%.3lf pagefaults per iteration\n", iterations_count,
 		MQPS(end - start, iterations_count),
@@ -876,7 +867,7 @@
 	delete_count = 0;
 	insert_count = 0;
 	reorder_count = 0;
-	start = TIM_mono();
+	start = VTIM_mono();
 	init_mem(bh->m, resident_pages_count);
 	for (u = 0; u < iterations_count; u++) {
 		n = random() % items_count;
@@ -896,7 +887,7 @@
 	}
 	assert(delete_count >= insert_count);
 	check_consistency(bh, items_count);
-	end = TIM_mono();
+	end = VTIM_mono();
 	fprintf(stderr,
 		"%u deletes, %u inserts, %u reorders: %.3lf Mqps, "
 		"%.3lf pagefaults per iteration\n",
@@ -907,7 +898,7 @@
 	/* Then remove everything */
 	key = 0;
 	u = 0;
-	start = TIM_mono();
+	start = VTIM_mono();
 	init_mem(bh->m, resident_pages_count);
 	while (1) {
 		fp = binheap_root(bh);
@@ -923,7 +914,7 @@
 	assert(u == items_count - (delete_count - insert_count));
 	AZ(binheap_root(bh));
 	check_consistency(bh, 0);
-	end = TIM_mono();
+	end = VTIM_mono();
 	fprintf(stderr, "%u deletes: %.3lf Mqps, "
 		"%.3lf pagefaults per iteration\n",
 		u, MQPS(end - start, u), PF_PER_ITERATION(bh, u));
