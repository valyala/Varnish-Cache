/*-
 * Copyright (c) 2006 Verdens Gang AS
 * Copyright (c) 2006-2011 Varnish Software AS
 * All rights reserved.
 *
 * Author: Poul-Henning Kamp <phk@phk.freebsd.dk>
 *
 * Redistribution and use in source and binary forms, with or without
 * modification, are permitted provided that the following conditions
 * are met:
 * 1. Redistributions of source code must retain the above copyright
 *    notice, this list of conditions and the following disclaimer.
 * 2. Redistributions in binary form must reproduce the above copyright
 *    notice, this list of conditions and the following disclaimer in the
 *    documentation and/or other materials provided with the distribution.
 *
 * THIS SOFTWARE IS PROVIDED BY THE AUTHOR AND CONTRIBUTORS ``AS IS'' AND
 * ANY EXPRESS OR IMPLIED WARRANTIES, INCLUDING, BUT NOT LIMITED TO, THE
 * IMPLIED WARRANTIES OF MERCHANTABILITY AND FITNESS FOR A PARTICULAR PURPOSE
 * ARE DISCLAIMED.  IN NO EVENT SHALL AUTHOR OR CONTRIBUTORS BE LIABLE
 * FOR ANY DIRECT, INDIRECT, INCIDENTAL, SPECIAL, EXEMPLARY, OR CONSEQUENTIAL
 * DAMAGES (INCLUDING, BUT NOT LIMITED TO, PROCUREMENT OF SUBSTITUTE GOODS
 * OR SERVICES; LOSS OF USE, DATA, OR PROFITS; OR BUSINESS INTERRUPTION)
 * HOWEVER CAUSED AND ON ANY THEORY OF LIABILITY, WHETHER IN CONTRACT, STRICT
 * LIABILITY, OR TORT (INCLUDING NEGLIGENCE OR OTHERWISE) ARISING IN ANY WAY
 * OUT OF THE USE OF THIS SOFTWARE, EVEN IF ADVISED OF THE POSSIBILITY OF
 * SUCH DAMAGE.
 *
 * Implementation of a binary heap API
 *
 * The main feature of this binheap is minimizing the number of page faults
 * under memory pressure. Memory shortage is typical for Varnish setups.
 * Canonical binary heap (http://en.wikipedia.org/wiki/Binary_heap) isn't
 * suitable for this workload, since it requires P=log2(2*N/M)/2 average page
 * faults during binheap mutations, where N is the number of items in binheap
 * and M is the number of items per page. For example, P=5.5 on x32 and P=6
 * on x64 for N=2^20.
 * 'Slightly' modified parent-child index calculations used in the implementation
 * reduce average page faults count to P=log2(N)/log2(M/4)/2, i.e. P=1.25 on x32
 * and P=1.43 on x64, which means more than 4x speedup comparing to canonical
 * binary heap under memory pressure. See more details at:
 *	http://portal.acm.org/citation.cfm?doid=1785414.1785434
 *	(or: http://queue.acm.org/detail.cfm?id=1814327)
 *
 * But that's only the half of the story. Though previous implementation
 * already used enhanced parent-child index calculations, it had very serious
 * flaw as seen from minimizing page faults POV - compare() and update()
 * callbacks. Common binheap operations invoke 1.5*log2(N) such callbacks.
 * But what's wrong with them?
 *
 * Test driver can be built and run using the following commands:
 * $ cc -DTEST_DRIVER -I../.. -I../../include -lrt -lm binary_heap.c
 * $ ./a.out
 *
 */

#include "config.h"

#include <errno.h>
#include <limits.h>
#include <stdint.h>
<<<<<<< HEAD

#include "binary_heap.h"
#include "libvarnish.h"
#include "miniobj.h"
=======
#include <stdio.h>		// for testcase
#include <stdlib.h>
#include <unistd.h>

#include "binary_heap.h"
#include "miniobj.h"		// for testcase
#include "vas.h"
>>>>>>> 7a0dc3f7

/* Parameters --------------------------------------------------------*/

/*
 * The number of elements in a row has to be a compromise between
 * wasted space and number of memory allocations.
 * With 64k objects per row, there will be at least 5...10 seconds
 * between row additions on a very busy server.
 * At the same time, the worst case amount of wasted memory is kept
 * at a reasonable 1 MB -- two rows on 64bit system.
 * Finally, but without practical significance: 16 bits should be
 * easier for the compiler to optimize.
 */
#define ROW_SHIFT		16


#undef PARANOIA

/* Private definitions -----------------------------------------------*/

#define ROW_WIDTH		(1 << ROW_SHIFT)

/*lint -emacro(572, ROW) shift 0 >> by 16 */
/*lint -emacro(835, ROW) 0 left of >> */
/*lint -emacro(778, ROW) const >> evaluates to zero */
#define ROW(bh, n)		((bh)->rows[(n) >> ROW_SHIFT])

/*lint -emacro(835, A) 0 left of & */
#define A(bh, n)		ROW(bh, n)[(n) & (ROW_WIDTH - 1)]

#define R_IDX(page_shift)	((1 << (page_shift)) - 1)
#define ROOT_IDX(bh)		R_IDX((bh)->page_shift)
#define NOIDX			0


#ifdef TEST_DRIVER

/* Memory model, which counts page faults */
struct mem {
	unsigned	magic;
#define MEM_MAGIC	0xf07c9610U
	uintptr_t	*lru;
	uintptr_t	page_mask;
	uint64_t	pagefaults_count;
	unsigned	resident_pages_count;
};

static struct mem *
create_mem(void)
{
	struct mem *m;
	uintptr_t page_size;

	page_size = (uintptr_t) getpagesize();
	xxxassert(page_size > 0);
	XXXAZ(page_size & (page_size - 1));

	m = malloc(sizeof(*m));
	XXXAN(m);
	m->magic = MEM_MAGIC;
	m->lru = NULL;
	m->page_mask = ~(page_size - 1);
	m->pagefaults_count = 0;
	m->resident_pages_count = 0;
	return m;
}

static void
init_mem(struct mem *m, unsigned resident_pages_count)
{
	CHECK_OBJ_NOTNULL(m, MEM_MAGIC);
	free(m->lru);
	m->lru = NULL;
	if (resident_pages_count > 0) {
		m->lru = calloc(resident_pages_count, sizeof(*m->lru));
		XXXAN(m->lru);
	}
	m->pagefaults_count = 0;
	m->resident_pages_count = resident_pages_count;
}

static void
access_mem(struct mem *m, void *p)
{
	uintptr_t addr, *lru;
	unsigned u, v;

	CHECK_OBJ_NOTNULL(m, MEM_MAGIC);
	if (m->resident_pages_count == 0)
		return;	/* mem model is disabled */
	if (p == NULL)
		return;	/* access to NULL is forbidden */

	addr = ((uintptr_t) p) & m->page_mask;
	lru = m->lru;
	for (u = 0; u < m->resident_pages_count; u++) {
		if (lru[u] == addr) {
			for (v = u; v >= 1; v--)
				lru[v] = lru[v - 1];
			lru[0] = addr;
			return;
		}
	}
	m->pagefaults_count++;
	for (v = m->resident_pages_count - 1; v >= 1; v--)
		lru[v] = lru[v - 1];
	lru[0] = addr;
}

#define TEST_DRIVER_DECLARE_MEM		struct mem *m;	/* semicolon */
#define TEST_DRIVER_CREATE_MEM(bh)	(bh)->m = create_mem()
#define TEST_DRIVER_ACCESS_MEM(bh, p)	access_mem((bh)->m, (p))
#else
#define TEST_DRIVER_DECLARE_MEM		/* nothing */
#define TEST_DRIVER_CREATE_MEM(bh)	((void)0)
#define TEST_DRIVER_ACCESS_MEM(bh, p)	((void)0)
#endif

#define TEST_DRIVER_ACCESS_KEY(bh, u)	TEST_DRIVER_ACCESS_MEM(bh, &A(bh, u))
#define TEST_DRIVER_ACCESS_IDX(bh, u)	do { \
	TEST_DRIVER_ACCESS_KEY(bh, u); \
	TEST_DRIVER_ACCESS_MEM(bh, A(bh, u).be); \
} while (0)

struct binheap_entry {
	unsigned idx;
	void *p;
};

/*
 * Storing key near p should improve memory locality
 * for hot paths during binheap mutations.
 * Code below expects sizeof(entry) is a power of two.
 */
struct entry {
	unsigned key;
	struct binheap_entry *be;
};

struct binheap {
	unsigned		magic;
#define BINHEAP_MAGIC		0xf581581aU	/* from /dev/random */
	struct entry		**rows;
	struct binheap_entry	*free_list;
	struct binheap_entry	*malloc_list;
	unsigned		next;
	unsigned		length;
	unsigned		rows_count;
	unsigned		page_shift;
	TEST_DRIVER_DECLARE_MEM			/* no semicolon */
};

/* Minimum page shift should be enough for storing 4 children in 4-heap */
#define MIN_PAGE_SHIFT		2

/*
 * Maximum page shift is limited by bitsize of unsigned type,
 * so (1 << page_shift) should fit into unsigned variable.
 * 31 is enough for both x32 and x64.
 * Actually calculated page_shift usually doesn't exceed 10.
 */
#define MAX_PAGE_SHIFT		31

static unsigned
parent(unsigned page_shift, unsigned u)
{
	unsigned v, page_mask, page_size, page_leaves;

	assert(page_shift >= MIN_PAGE_SHIFT);
	assert(page_shift <= MAX_PAGE_SHIFT);
	page_mask = R_IDX(page_shift);
	AZ(page_mask & (page_mask + 1));
	assert(u > page_mask);
	if (u <= page_mask + 4)
		return page_mask;
	v = u & page_mask;
	if (v >= 4)
		return u - v + v / 4 - 1;
	page_size = page_mask + 1;
	page_leaves = page_size - page_size / 4 + 1;
	assert((u >> page_shift) >= 2);
	v = (u >> page_shift) - 2;
	u = v / page_leaves + 2;
	return u * page_size + (v % page_leaves) - page_leaves;
}

static unsigned
child(unsigned page_shift, unsigned u)
{
	unsigned v, page_mask, page_size, page_leaves;

	assert(page_shift >= MIN_PAGE_SHIFT);
	assert(page_shift <= MAX_PAGE_SHIFT);
	assert(u < UINT_MAX);
	page_mask = R_IDX(page_shift);
	AZ(page_mask & (page_mask + 1));
	assert(u >= page_mask);
	v = u & page_mask;
	page_size = page_mask + 1;
	if (v + 1 < page_size / 4)
		return u - v + (v + 1) * 4;
	page_leaves = page_size - page_size / 4 + 1;
	v += (u >> page_shift) * page_leaves + 2 - page_size;
	if (v > (UINT_MAX >> page_shift))
		return UINT_MAX;	/* child index is overflown */
	return page_size * v;
}

static struct entry *
alloc_row(unsigned page_shift)
{
	struct entry *row;
	size_t entry_size, alignment;
	unsigned u;
	int rv;

	assert(page_shift >= MIN_PAGE_SHIFT);
	assert(page_shift <= MAX_PAGE_SHIFT);
	entry_size = sizeof(*row);
	AZ(entry_size & (entry_size - 1));	/* should be power of 2 */
	assert((1 << page_shift) < UINT_MAX / entry_size);
	alignment = (1 << page_shift) * entry_size;
	assert(ROW_WIDTH <= SIZE_MAX / entry_size);
	row = NULL;
	rv = posix_memalign((void **) &row, alignment, entry_size * ROW_WIDTH);
	XXXAZ(rv);
	AN(row);
	AZ(((uintptr_t) row) & (alignment - 1));
	/* null out entries */
	for (u = 0; u < ROW_WIDTH; u++) {
		row[u].key = 0;
		row[u].be = NULL;
	}
	return row;
}

struct binheap *
binheap_new(void)
{
	struct entry **rows;
	struct binheap *bh;
	unsigned page_size, page_shift;

	page_size = ((unsigned) getpagesize()) / sizeof(**rows);
	xxxassert(page_size > 1);
	xxxassert(page_size * sizeof(**rows) == getpagesize());
	page_shift = 0U - 1;
	while (page_size) {
		page_size >>= 1;
		++page_shift;
	}
	assert(page_shift >= MIN_PAGE_SHIFT);
	xxxassert(page_shift <= MAX_PAGE_SHIFT);
	page_size = 1 << page_shift;
	xxxassert(page_size <= ROW_WIDTH);
	XXXAZ(ROW_WIDTH % page_size);

	rows = calloc(1, sizeof(*rows));
	XXXAN(rows);
	AZ(rows[0]);

	/*
	 * Since the first memory page in the first row is almost empty
	 * (except the row[R_IDX(page_shift)] at the end of the page),
	 * so let's embed binheap structure into the beginning of the page.
	 * This should also improve locality of reference.
	 */
	rows[0] = alloc_row(page_shift);
	AN(rows[0]);
	bh = (struct binheap *) rows[0];
	bh->magic = BINHEAP_MAGIC;
	bh->rows = rows;
	bh->free_list = NULL;
	bh->malloc_list = NULL;
	bh->next = R_IDX(page_shift);
	bh->length = ROW_WIDTH;
	bh->rows_count = 1;
	bh->page_shift = page_shift;
	TEST_DRIVER_CREATE_MEM(bh);

	/*
	 * Make sure the page with embedded binheap don't overlap with
	 * binheap entries, which start from R_IDX(page_shift) index.
	 */
	xxxassert(sizeof(*bh) <= sizeof(**rows) * R_IDX(page_shift));
	return bh;
}

static void
assign(const struct binheap *bh, struct binheap_entry *be, unsigned key,
	unsigned idx)
{
	struct entry *e;

	CHECK_OBJ_NOTNULL(bh, BINHEAP_MAGIC);
	AN(be);
	assert(idx != NOIDX);
	assert(idx >= ROOT_IDX(bh));
	assert(idx < bh->next);
	TEST_DRIVER_ACCESS_IDX(bh, idx);
	e = &A(bh, idx);
	e->key = key;
	e->be = be;
	be->idx = idx;
}

static unsigned
trickleup(const struct binheap *bh, unsigned key, unsigned u)
{
	const struct entry *e;
	unsigned v;

	CHECK_OBJ_NOTNULL(bh, BINHEAP_MAGIC);
	assert(u >= ROOT_IDX(bh));
	assert(u < bh->next);

	while (u != ROOT_IDX(bh)) {
		v = parent(bh->page_shift, u);
		assert(v < u);
		assert(v >= ROOT_IDX(bh));
		TEST_DRIVER_ACCESS_KEY(bh, v);
		e = &A(bh, v);
		AN(e->be);
		assert(e->be->idx == v);
		if (e->key < key)
			break;	/* parent is smaller than the child */
		assign(bh, e->be, e->key, u);
		assert(e->be->idx == u);
		assert(A(bh, u).be == e->be);
		assert(A(bh, u).key == e->key);
		u = v;
	}
	return u;
}

static unsigned
trickledown(const struct binheap *bh, unsigned key, unsigned u)
{
	const struct entry *e;
	unsigned v, i, j, last, min_key;

	CHECK_OBJ_NOTNULL(bh, BINHEAP_MAGIC);
	assert(u >= ROOT_IDX(bh));
	assert(u < bh->next);

	while (1) {
		v = child(bh->page_shift, u);
		assert(v > u);
		if (v >= bh->next)
			break;	/* reached the end of heap */
		assert(bh->next > v);
		last = bh->next - v;
		if (last > 4)
			last = 4;
		j = 4;
		min_key = key;
		for (i = 0; i < last; i++) {
			TEST_DRIVER_ACCESS_KEY(bh, v + i);
			e = &A(bh, v + i);
			AN(e->be);
			assert(e->be->idx == v + i);
			if (e->key < min_key) {
				min_key = e->key;
				j = i;
			}
		}
		if (min_key == key)
			break;
		assert(j < 4);
		e = &A(bh, v + j);
		assign(bh, e->be, e->key, u);
		assert(e->be->idx == u);
		assert(A(bh, u).be == e->be);
		assert(A(bh, u).key == e->key);
		u = v + j;
	}
	return u;
}

static void
add_row(struct binheap *bh)
{
	unsigned rows_count;

	CHECK_OBJ_NOTNULL(bh, BINHEAP_MAGIC);
	AN(bh->rows);
	assert(bh->rows_count > 0);
	assert(&ROW(bh, bh->length) <= bh->rows + bh->rows_count);
	/* First make sure we have space for another row */
	if (&ROW(bh, bh->length) == bh->rows + bh->rows_count) {
		rows_count = bh->rows_count * 2;
		bh->rows = realloc(bh->rows, sizeof(*bh->rows) * rows_count);
		XXXAN(bh->rows);
		/* NULL out new pointers */
		while (bh->rows_count < rows_count)
			bh->rows[bh->rows_count++] = NULL;
	}
	AZ(ROW(bh, bh->length));
	ROW(bh, bh->length) = alloc_row(bh->page_shift);
	AN(ROW(bh, bh->length));
	/* prevent from silent heap overflow */
	xxxassert(bh->length <= UINT_MAX - ROW_WIDTH);
	bh->length += ROW_WIDTH;
}

static struct binheap_entry *
alloc_be_row(struct binheap_entry *prev_malloc_list)
{
	struct binheap_entry *row;
	unsigned u;

	/* TODO: determine the best row width */
	assert(ROW_WIDTH >= 2);
	row = calloc(ROW_WIDTH, sizeof(*row));
	XXXAN(row);

	/*
	 * Construct freelist from entries 1..ROW_WIDTH-1, while using
	 * the first entry for storing pointer to prev_malloc_list.
	 */
	for (u = 1; u < ROW_WIDTH; u++) {
		row[u].idx = NOIDX;
		row[u].p = row + u + 1;
	}
	row[ROW_WIDTH - 1].p = NULL;
	row->p = prev_malloc_list;
	return row;
}

static struct binheap_entry *
acquire_be(struct binheap *bh)
{
	struct binheap_entry *be;

	CHECK_OBJ_NOTNULL(bh, BINHEAP_MAGIC);
	if (bh->free_list == NULL) {
		bh->malloc_list = alloc_be_row(bh->malloc_list);
		AN(bh->malloc_list);
		bh->free_list = bh->malloc_list + 1;
	}
	be = bh->free_list;
	bh->free_list = be->p;
	AN(be);
	assert(be->idx == NOIDX);
	be->p = NULL;
	return be;
}

static void
release_be(struct binheap *bh, struct binheap_entry *be)
{
	CHECK_OBJ_NOTNULL(bh, BINHEAP_MAGIC);
	AN(be);
	assert(be->idx != NOIDX);
	be->idx = NOIDX;
	be->p = bh->free_list;
	bh->free_list = be;
}

static void
free_be_memory(struct binheap *bh)
{
	struct binheap_entry *be;

	CHECK_OBJ_NOTNULL(bh, BINHEAP_MAGIC);
	/* memory can be freed up only on empty binheap */
	assert(bh->next == ROOT_IDX(bh));
	while (bh->malloc_list) {
		be = bh->malloc_list;
		bh->malloc_list = be->p;
		free(be);
	}
	bh->free_list = NULL;
}

struct binheap_entry *
binheap_insert(struct binheap *bh, void *p, unsigned key)
{
	struct binheap_entry *be;
	unsigned u, v;

	CHECK_OBJ_NOTNULL(bh, BINHEAP_MAGIC);
	assert(bh->next >= ROOT_IDX(bh));
	assert(bh->next <= bh->length);
	if (bh->length == bh->next)
		add_row(bh);
	assert(bh->length > bh->next);
	assert(bh->next < UINT_MAX);
	u = bh->next++;
	AZ(A(bh, u).be);
	AZ(A(bh, u).key);
	v = trickleup(bh, key, u);
	assert(v <= u);
	assert(v >= ROOT_IDX(bh));
	be = acquire_be(bh);
	AN(be);
	assert(be->idx == NOIDX);
	AZ(be->p);
	be->p = p;
	assign(bh, be, key, v);
	assert(be->idx == v);
	assert(A(bh, v).be == be);
	assert(A(bh, v).key == key);
	return be;
}

static unsigned
reorder(const struct binheap *bh, unsigned key, unsigned u)
{
	unsigned v;

	CHECK_OBJ_NOTNULL(bh, BINHEAP_MAGIC);
	assert(bh->next >= ROOT_IDX(bh));
	assert(u >= ROOT_IDX(bh));
	assert(u < bh->next);
	v = trickleup(bh, key, u);
	assert(v >= ROOT_IDX(bh));
	assert(v <= u);
	if (u == v) {
		v = trickledown(bh, key, u);
		assert(v >= u);
		assert(v < bh->next);
	}
	return v;
}

void
binheap_reorder(const struct binheap *bh, struct binheap_entry *be,
	unsigned key)
{
	struct entry *e;
	unsigned u, v;

	CHECK_OBJ_NOTNULL(bh, BINHEAP_MAGIC);
	assert(bh->next >= ROOT_IDX(bh));
	AN(be);
	u = be->idx;
	assert(u != NOIDX);
	assert(u >= ROOT_IDX(bh));
	assert(u < bh->next);
	e = &A(bh, u);
	assert(e->be == be);
	v = reorder(bh, key, u);
	if (u != v)
		assign(bh, be, key, v);
	else
		e->key = key;
	assert(be->idx == v);
	assert(A(bh, v).be == be);
	assert(A(bh, v).key == key);
}

static void
remove_row(struct binheap *bh)
{
	unsigned u;

	CHECK_OBJ_NOTNULL(bh, BINHEAP_MAGIC);
	assert(bh->length >= 2 * ROW_WIDTH);
	u = bh->length - 1;
	AN(bh->rows);
	assert(bh->rows_count > 0);
	assert(&ROW(bh, u) < bh->rows + bh->rows_count);
	AN(ROW(bh, u));
	free(ROW(bh, u));
	ROW(bh, u) = NULL;
	bh->length -= ROW_WIDTH;
}

void
binheap_delete(struct binheap *bh, struct binheap_entry *be)
{
	struct entry *e;
	unsigned u, v, key;

	CHECK_OBJ_NOTNULL(bh, BINHEAP_MAGIC);
	assert(bh->next > ROOT_IDX(bh));
	assert(bh->next <= bh->length);
	AN(be);
	u = be->idx;
	assert(u != NOIDX);
	assert(u >= ROOT_IDX(bh));
	assert(u < bh->next);
	TEST_DRIVER_ACCESS_IDX(bh, u);
	e = &A(bh, u);
	assert(e->be == be);
	e->key = 0;
	e->be = NULL;
	release_be(bh, be);
	assert(bh->next > 0);
	if (u < --bh->next) {
		TEST_DRIVER_ACCESS_KEY(bh, bh->next);
		e = &A(bh, bh->next);
		key = e->key;
		be = e->be;
		AN(be);
		assert(be->idx == bh->next);
		e->key = 0;
		e->be = NULL;
		v = reorder(bh, key, u);
		assign(bh, be, key, v);
		assert(be->idx == v);
		assert(A(bh, v).be == be);
		assert(A(bh, v).key == key);
	}

	/*
	 * We keep a hysteresis of one full row before we start to
	 * return space to the OS to avoid silly behaviour around
	 * row boundaries.
	 */
	if (bh->next + 2 * ROW_WIDTH <= bh->length) {
		remove_row(bh);
		assert(bh->next + 2 * ROW_WIDTH > bh->length);
	}

	/*
	 * Free up binheap_entry memory only if binheap size was greater
	 * than ROW_WIDTH (rows_count > 1) to avoid silly behaviour
	 * for small binheaps, which never grow outside one row,
	 * such as vev_base::binheap.
	 */
	if (bh->next == ROOT_IDX(bh) && bh->rows_count > 1)
		free_be_memory(bh);
}

struct binheap_entry *
binheap_root(const struct binheap *bh)
{
	CHECK_OBJ_NOTNULL(bh, BINHEAP_MAGIC);
	if (bh->next == ROOT_IDX(bh))
		return NULL;
	TEST_DRIVER_ACCESS_KEY(bh, ROOT_IDX(bh));
	return A(bh, ROOT_IDX(bh)).be;
}

void *
binheap_entry_unpack(const struct binheap *bh, const struct binheap_entry *be,
	unsigned *key_ptr)
{
	struct entry *e;

	CHECK_OBJ_NOTNULL(bh, BINHEAP_MAGIC);
	AN(be);
	assert(be->idx != NOIDX);
	assert(be->idx >= ROOT_IDX(bh));
	assert(be->idx < bh->next);
	AN(key_ptr);

	TEST_DRIVER_ACCESS_IDX(bh, be->idx);
	e = &A(bh, be->idx);
	assert(e->be == be);
	*key_ptr = e->key;
	return be->p;
}

#ifdef TEST_DRIVER

static void
check_time2key(void)
{
	assert(BINHEAP_TIME2KEY(-1e9) == 0);
	assert(BINHEAP_TIME2KEY(-1.0) == 0);
	assert(BINHEAP_TIME2KEY(-0.1) == 0);
	assert(BINHEAP_TIME2KEY(0.499) == 0);
	assert(BINHEAP_TIME2KEY(0.501) == 1);
	assert(BINHEAP_TIME2KEY(1.499) == 1);
	assert(BINHEAP_TIME2KEY(UINT_MAX * 1.0 - 0.6) == UINT_MAX - 1);
	assert(BINHEAP_TIME2KEY(UINT_MAX * 1.0 - 0.4) == UINT_MAX);
	assert(BINHEAP_TIME2KEY(UINT_MAX * 1.0 + 0.4) == UINT_MAX);
	assert(BINHEAP_TIME2KEY(UINT_MAX * 1.0 + 0.6) == UINT_MAX);
	assert(BINHEAP_TIME2KEY(UINT_MAX * 2.0) == UINT_MAX);
	assert(BINHEAP_TIME2KEY(UINT_MAX * 1000.0) == UINT_MAX);
}

static void
check_consistency(const struct binheap *bh)
{
	struct entry *e1, *e2;
	unsigned u, v;

	CHECK_OBJ_NOTNULL(bh, BINHEAP_MAGIC);
	assert(ROOT_IDX(bh) != NOIDX);
	assert(bh->next >= ROOT_IDX(bh));
	assert(bh->next <= bh->length);
	assert(bh->length >= ROW_WIDTH);
	assert(bh->rows_count >= 1);
	assert(bh->rows_count <= UINT_MAX / ROW_WIDTH);
	assert(bh->rows_count * ROW_WIDTH >= bh->length);
	assert(bh->page_shift >= MIN_PAGE_SHIFT);
	assert(bh->page_shift <= MAX_PAGE_SHIFT);
	AN(bh->rows);
	for (u = ROOT_IDX(bh) + 1; u < bh->next; u++) {
		v = parent(bh->page_shift, u);
		assert(v < u);
		assert(v >= ROOT_IDX(bh));
		e1 = &A(bh, u);
		e2 = &A(bh, v);
		assert(e2->key <= e1->key);
		AN(e2->be);
		assert(e1->be->idx == u);
		AN(e2->be);
		assert(e2->be->idx == v);
	}
}

static void
check_parent_child_range(unsigned page_shift, unsigned n_min, unsigned n_max)
{
	unsigned n, u, v, i, root_idx;

	assert(page_shift >= MIN_PAGE_SHIFT);
	assert(page_shift <= MAX_PAGE_SHIFT);
	root_idx = R_IDX(page_shift);
	assert(n_min > root_idx);
	for (n = n_min; n < n_max; n++) {
		u = child(page_shift, n);
		assert(u > n);
		if (u == UINT_MAX)
			continue;	/* child index is too big */
		for (i = 0; i < 4; i++) {
			v = parent(page_shift, u + i);
			assert(v == n);
		}

		u = parent(page_shift, n);
		assert(u < n);
		assert(u >= root_idx);
		v = child(page_shift, u);
		assert(v == (n & ~3U));
	}
}

static void
check_parent_child(unsigned page_shift, unsigned checks_count)
{
	unsigned n_min, n_max;

	assert(page_shift >= MIN_PAGE_SHIFT);
	assert(page_shift <= MAX_PAGE_SHIFT);
	/* check lower end of index range */
	assert(R_IDX(page_shift) < UINT_MAX - 1);
	n_min = 1 + R_IDX(page_shift);
	assert(checks_count < UINT_MAX - n_min);
	n_max = n_min + checks_count;
	check_parent_child_range(page_shift, n_min, n_max);

	/* check higher end of index range */
	n_min = UINT_MAX - checks_count;
	n_max = n_min + checks_count;
	assert(n_max == UINT_MAX);
	check_parent_child_range(page_shift, n_min, n_max);
}

/* Test driver -------------------------------------------------------*/
<<<<<<< HEAD
#include <math.h>
#include <stdio.h>
#include <time.h>

double
TIM_mono(void)
{
	struct timespec ts;

	XXXAZ(clock_gettime(CLOCK_MONOTONIC, &ts));
	return (ts.tv_sec + 1e-9 * ts.tv_nsec);
}
=======
>>>>>>> 7a0dc3f7

static void
vasfail(const char *func, const char *file, int line,
    const char *cond, int err, int xxx)
{
	fprintf(stderr, "PANIC: %s %s %d %s %d %d\n",
		func, file, line, cond, err, xxx);
	abort();
}

vas_f *VAS_Fail = vasfail;

#define ITERATIONS_PER_TEST_COUNT	10000000
#define PARENT_CHILD_TESTS_COUNT	1000000
#define NULL_TESTS_COUNT		1000000
#define MAX_ITEMS_COUNT			1000000
#define MIN_ITEMS_COUNT			1000
#define TEST_STEPS_COUNT		5
#define MAX_RESIDENT_PAGES_COUNT	4096

/*
 * Pad foo so its' size is equivalent to the objcore size.
 * Currently size of objcore is 120 bytes on x64 and 56 bytes
 * on x32. This means that the padding should be 96 for x64
 * and 40 for x32.
 */
#define PADDING 96

#define MQPS(t, q)		((t) ? (q) / (t) / 1e6 : 0)
#define PF(bh)			\
	((double) (bh)->m->pagefaults_count - (bh)->m->resident_pages_count)
#define PF_PER_ITERATION(bh, iterations_count)	\
	(PF(bh) > 0 ? PF(bh) / iterations_count : 0)

#ifdef PARANOIA
#define paranoia_check(bh)	check_consistency(bh)
#else
#define paranoia_check(bh)	((void)0)
#endif

struct foo {
	unsigned		magic;
#define FOO_MAGIC	0x23239823U
	struct binheap_entry	*be;
	unsigned		key;
	unsigned		n;
	char padding[PADDING];
};

static struct foo *ff[MAX_ITEMS_COUNT];

static void
foo_check(const struct foo *fp, unsigned items_count)
{
	CHECK_OBJ_NOTNULL(fp, FOO_MAGIC);
	assert(fp->n < items_count);
	assert(fp == ff[fp->n]);
}

static void
foo_check_existence(struct binheap *bh, const struct foo *fp,
	unsigned items_count)
{
	foo_check(fp, items_count);
	AN(fp->be);
	assert(fp->be->idx != NOIDX);
	assert(fp->be->idx >= ROOT_IDX(bh));
	assert(fp->be->idx < bh->next);
	assert(fp->be->p == fp);
	assert(fp->be == A(bh, fp->be->idx).be);
	assert(fp->key == A(bh, fp->be->idx).key);
}

static void
foo_insert(struct binheap *bh, unsigned n, unsigned items_count)
{
	struct foo *fp;
	unsigned key;

	paranoia_check(bh);
	assert(n < items_count);
	AZ(ff[n]);
	fp = ff[n] = malloc(sizeof(*fp));
	XXXAN(fp);
	key = (unsigned) random();
	fp->magic = FOO_MAGIC;
	fp->key = key;
	fp->n = n;
	fp->be = binheap_insert(bh, fp, key);
	foo_check_existence(bh, fp, items_count);
	assert(fp->key == key);
	assert(fp->n == n);
	paranoia_check(bh);
}

static void
foo_delete(struct binheap *bh, struct foo *fp, unsigned items_count)
{
	unsigned key, n;

	paranoia_check(bh);
	foo_check_existence(bh, fp, items_count);
	key = fp->key;
	n = fp->n;
	binheap_delete(bh, fp->be);
	foo_check(fp, items_count);
	AN(fp->be);
	assert(fp->key == key);
	assert(fp->n == n);
	free(fp);
	ff[n] = NULL;
	paranoia_check(bh);
}

static void
foo_reorder(struct binheap *bh, struct foo *fp, unsigned items_count)
{
	unsigned key, n;

	paranoia_check(bh);
	foo_check_existence(bh, fp, items_count);
	key = (unsigned) random();
	n = fp->n;
	fp->key = key;
	binheap_reorder(bh, fp->be, key);
	foo_check_existence(bh, fp, items_count);
	assert(fp->key == key);
	assert(fp->n == n);
	paranoia_check(bh);
}

static void
test(struct binheap *bh, unsigned items_count, unsigned resident_pages_count)
{
	double start, end;
	struct binheap_entry *be;
	struct foo *fp;
	unsigned u, n, key, deleted_key, root_idx, iterations_count;
	unsigned delete_count, insert_count, reorder_count;

	CHECK_OBJ_NOTNULL(bh, BINHEAP_MAGIC);
	assert(items_count >= MIN_ITEMS_COUNT);
	assert(items_count <= MAX_ITEMS_COUNT);
	iterations_count = ITERATIONS_PER_TEST_COUNT;
	assert(iterations_count >= items_count);

	fprintf(stderr, "\n+ %u items, %u iterations, %u resident pages\n",
		items_count, iterations_count, resident_pages_count);
	AZ(binheap_root(bh));
	check_consistency(bh);
	root_idx = ROOT_IDX(bh);
	assert(root_idx != NOIDX);

	/* Insert our items */
	key = 0;
	start = TIM_mono();
	init_mem(bh->m, resident_pages_count);
	for (n = 0; n < items_count; n++) {
		foo_insert(bh, n, items_count);
		be = binheap_root(bh);
		AN(be);
		fp = binheap_entry_unpack(bh, be, &key);
		foo_check(fp, items_count);
		assert(fp->key == key);
		assert(fp->be->idx == root_idx);
		assert(key <= ff[n]->key);
	}
	check_consistency(bh);
	end = TIM_mono();
	fprintf(stderr, "%u inserts: %.3lf Mqps, "
		"%.3lf pagefaults per iteration\n",
		items_count, MQPS(end - start, items_count),
		PF_PER_ITERATION(bh, items_count));

	/* For M cycles, pick the root, insert new */
	n = 0;
	start = TIM_mono();
	init_mem(bh->m, resident_pages_count);
	for (u = 0; u < iterations_count; u++) {
		be = binheap_root(bh);
		AN(be);
		fp = binheap_entry_unpack(bh, be, &key);
		foo_check(fp, items_count);
		assert(fp->key == key);
		assert(fp->be->idx == root_idx);
		assert(key <= ff[n]->key);
		n = fp->n;
		foo_delete(bh, fp, items_count);
		foo_insert(bh, n, items_count);
	}
	check_consistency(bh);
	end = TIM_mono();
	fprintf(stderr, "%u root replacements: %.3lf Mqps, "
		"%.3lf pagefaults per iteration\n", iterations_count,
		MQPS(end - start, iterations_count),
		PF_PER_ITERATION(bh, iterations_count));

	/* Randomly reorder */
	start = TIM_mono();
	init_mem(bh->m, resident_pages_count);
	for (u = 0; u < iterations_count; u++) {
		n = random() % items_count;
		fp = ff[n];
		foo_reorder(bh, fp, items_count);
	}
	check_consistency(bh);
	end = TIM_mono();
	fprintf(stderr, "%u random reorders: %.3lf Mqps, "
		"%.3lf pagefaults per iteration\n", iterations_count,
		MQPS(end - start, iterations_count),
		PF_PER_ITERATION(bh, iterations_count));

	/* Randomly insert, delete and reorder */
	delete_count = 0;
	insert_count = 0;
	reorder_count = 0;
	start = TIM_mono();
	init_mem(bh->m, resident_pages_count);
	for (u = 0; u < iterations_count; u++) {
		n = random() % items_count;
		fp = ff[n];
		if (fp != NULL) {
			if (fp->key & 1) {
				foo_delete(bh, fp, items_count);
				++delete_count;
			} else {
				foo_reorder(bh, fp, items_count);
				++reorder_count;
			}
		} else {
			foo_insert(bh, n, items_count);
			++insert_count;
		}
	}
	assert(delete_count >= insert_count);
	check_consistency(bh);
	end = TIM_mono();
	fprintf(stderr,
		"%u deletes, %u inserts, %u reorders: %.3lf Mqps, "
		"%.3lf pagefaults per iteration\n",
		delete_count, insert_count, reorder_count,
		MQPS(end - start, iterations_count),
		PF_PER_ITERATION(bh, iterations_count));

	/* Then remove everything */
	deleted_key = 0;
	u = 0;
	start = TIM_mono();
	init_mem(bh->m, resident_pages_count);
	while (1) {
		be = binheap_root(bh);
		if (be == NULL)
			break;
		fp = binheap_entry_unpack(bh, be, &key);
		foo_check(fp, items_count);
		assert(fp->key == key);
		assert(fp->be->idx == root_idx);
		assert(key >= deleted_key);
		deleted_key = key;
		foo_delete(bh, fp, items_count);
		++u;
	}
	assert(u == items_count - (delete_count - insert_count));
	AZ(binheap_root(bh));
	check_consistency(bh);
	end = TIM_mono();
	fprintf(stderr, "%u deletes: %.3lf Mqps, "
		"%.3lf pagefaults per iteration\n",
		u, MQPS(end - start, u), PF_PER_ITERATION(bh, u));
}

static void
run_tests(struct binheap *bh, unsigned resident_pages_count)
{
	double k;
	unsigned u, items_count;

	CHECK_OBJ_NOTNULL(bh, BINHEAP_MAGIC);
	assert(MIN_ITEMS_COUNT > 0);
	assert(MAX_ITEMS_COUNT > MIN_ITEMS_COUNT);
	k = log(((double) MAX_ITEMS_COUNT) / MIN_ITEMS_COUNT);
	assert(TEST_STEPS_COUNT > 1);
	k /= (TEST_STEPS_COUNT - 1);
	test(bh, MIN_ITEMS_COUNT, resident_pages_count);
	for (u = 1; u < TEST_STEPS_COUNT - 1; u++) {
		items_count = (unsigned) (MIN_ITEMS_COUNT * exp(k * u));
		test(bh, items_count, resident_pages_count);
	}
	test(bh, MAX_ITEMS_COUNT, resident_pages_count);
}

static void
null_test(struct binheap *bh, unsigned iterations_count)
{
	struct binheap_entry *be;
	void *p;
	unsigned u, key1, key2;

	CHECK_OBJ_NOTNULL(bh, BINHEAP_MAGIC);

	/* First check is it possible to insert NULLs */
	for (u = 0; u < iterations_count; u++) {
		key1 = (unsigned) random();
		be = binheap_insert(bh, NULL, key1);
		p = binheap_entry_unpack(bh, be, &key2);
		AZ(p);
		assert(key1 == key2);
	}
	check_consistency(bh);
	u = 0;
	while (1) {
		be = binheap_root(bh);
		if (be == NULL)
			break;
		binheap_delete(bh, be);
		++u;
	}
	assert(u == iterations_count);
	AZ(binheap_root(bh));
	check_consistency(bh);
}

int
main(int argc, char **argv)
{
	struct binheap *bh;
	unsigned u;

	check_time2key();
	fprintf(stderr, "time2key test OK\n");

	for (u = MIN_PAGE_SHIFT; u <= MAX_PAGE_SHIFT; u++) {
		check_parent_child(u, PARENT_CHILD_TESTS_COUNT);
	}
	fprintf(stderr, "%u parent-child tests OK\n", PARENT_CHILD_TESTS_COUNT);

	bh = binheap_new();
	AZ(binheap_root(bh));
	check_consistency(bh);

	null_test(bh, NULL_TESTS_COUNT);
	fprintf(stderr, "%u null tests OK\n", NULL_TESTS_COUNT);

	srandom(123);	/* generate predictive results */
	fprintf(stderr, "\n* Tests with pagefault counter enabled\n");
	for (u = 1; u <= UINT_MAX / 2 && u <= MAX_RESIDENT_PAGES_COUNT; u *= 2)
		run_tests(bh, u);

	fprintf(stderr, "\n* Tests with pagefault counter disabled "
			"(aka 'perftests')\n");
	run_tests(bh, 0);
	return (0);
}
#endif<|MERGE_RESOLUTION|>--- conflicted
+++ resolved
@@ -58,21 +58,16 @@
 
 #include <errno.h>
 #include <limits.h>
+#include <math.h>		// for testcase
 #include <stdint.h>
-<<<<<<< HEAD
-
-#include "binary_heap.h"
-#include "libvarnish.h"
-#include "miniobj.h"
-=======
 #include <stdio.h>		// for testcase
 #include <stdlib.h>
+#include <time.h>		// for testcase
 #include <unistd.h>
 
 #include "binary_heap.h"
 #include "miniobj.h"		// for testcase
 #include "vas.h"
->>>>>>> 7a0dc3f7
 
 /* Parameters --------------------------------------------------------*/
 
@@ -828,21 +823,15 @@
 }
 
 /* Test driver -------------------------------------------------------*/
-<<<<<<< HEAD
-#include <math.h>
-#include <stdio.h>
-#include <time.h>
 
 double
-TIM_mono(void)
+VTIM_mono(void)
 {
 	struct timespec ts;
 
 	XXXAZ(clock_gettime(CLOCK_MONOTONIC, &ts));
 	return (ts.tv_sec + 1e-9 * ts.tv_nsec);
 }
-=======
->>>>>>> 7a0dc3f7
 
 static void
 vasfail(const char *func, const char *file, int line,
@@ -998,7 +987,7 @@
 
 	/* Insert our items */
 	key = 0;
-	start = TIM_mono();
+	start = VTIM_mono();
 	init_mem(bh->m, resident_pages_count);
 	for (n = 0; n < items_count; n++) {
 		foo_insert(bh, n, items_count);
@@ -1011,7 +1000,7 @@
 		assert(key <= ff[n]->key);
 	}
 	check_consistency(bh);
-	end = TIM_mono();
+	end = VTIM_mono();
 	fprintf(stderr, "%u inserts: %.3lf Mqps, "
 		"%.3lf pagefaults per iteration\n",
 		items_count, MQPS(end - start, items_count),
@@ -1019,7 +1008,7 @@
 
 	/* For M cycles, pick the root, insert new */
 	n = 0;
-	start = TIM_mono();
+	start = VTIM_mono();
 	init_mem(bh->m, resident_pages_count);
 	for (u = 0; u < iterations_count; u++) {
 		be = binheap_root(bh);
@@ -1034,14 +1023,14 @@
 		foo_insert(bh, n, items_count);
 	}
 	check_consistency(bh);
-	end = TIM_mono();
+	end = VTIM_mono();
 	fprintf(stderr, "%u root replacements: %.3lf Mqps, "
 		"%.3lf pagefaults per iteration\n", iterations_count,
 		MQPS(end - start, iterations_count),
 		PF_PER_ITERATION(bh, iterations_count));
 
 	/* Randomly reorder */
-	start = TIM_mono();
+	start = VTIM_mono();
 	init_mem(bh->m, resident_pages_count);
 	for (u = 0; u < iterations_count; u++) {
 		n = random() % items_count;
@@ -1049,7 +1038,7 @@
 		foo_reorder(bh, fp, items_count);
 	}
 	check_consistency(bh);
-	end = TIM_mono();
+	end = VTIM_mono();
 	fprintf(stderr, "%u random reorders: %.3lf Mqps, "
 		"%.3lf pagefaults per iteration\n", iterations_count,
 		MQPS(end - start, iterations_count),
@@ -1059,7 +1048,7 @@
 	delete_count = 0;
 	insert_count = 0;
 	reorder_count = 0;
-	start = TIM_mono();
+	start = VTIM_mono();
 	init_mem(bh->m, resident_pages_count);
 	for (u = 0; u < iterations_count; u++) {
 		n = random() % items_count;
@@ -1079,7 +1068,7 @@
 	}
 	assert(delete_count >= insert_count);
 	check_consistency(bh);
-	end = TIM_mono();
+	end = VTIM_mono();
 	fprintf(stderr,
 		"%u deletes, %u inserts, %u reorders: %.3lf Mqps, "
 		"%.3lf pagefaults per iteration\n",
@@ -1090,7 +1079,7 @@
 	/* Then remove everything */
 	deleted_key = 0;
 	u = 0;
-	start = TIM_mono();
+	start = VTIM_mono();
 	init_mem(bh->m, resident_pages_count);
 	while (1) {
 		be = binheap_root(bh);
@@ -1108,7 +1097,7 @@
 	assert(u == items_count - (delete_count - insert_count));
 	AZ(binheap_root(bh));
 	check_consistency(bh);
-	end = TIM_mono();
+	end = VTIM_mono();
 	fprintf(stderr, "%u deletes: %.3lf Mqps, "
 		"%.3lf pagefaults per iteration\n",
 		u, MQPS(end - start, u), PF_PER_ITERATION(bh, u));
