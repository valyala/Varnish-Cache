/*-
 * Copyright (c) 2006 Verdens Gang AS
 * Copyright (c) 2006-2011 Varnish Software AS
 * All rights reserved.
 *
 * Author: Poul-Henning Kamp <phk@phk.freebsd.dk>
 *
 * Redistribution and use in source and binary forms, with or without
 * modification, are permitted provided that the following conditions
 * are met:
 * 1. Redistributions of source code must retain the above copyright
 *    notice, this list of conditions and the following disclaimer.
 * 2. Redistributions in binary form must reproduce the above copyright
 *    notice, this list of conditions and the following disclaimer in the
 *    documentation and/or other materials provided with the distribution.
 *
 * THIS SOFTWARE IS PROVIDED BY THE AUTHOR AND CONTRIBUTORS ``AS IS'' AND
 * ANY EXPRESS OR IMPLIED WARRANTIES, INCLUDING, BUT NOT LIMITED TO, THE
 * IMPLIED WARRANTIES OF MERCHANTABILITY AND FITNESS FOR A PARTICULAR PURPOSE
 * ARE DISCLAIMED.  IN NO EVENT SHALL AUTHOR OR CONTRIBUTORS BE LIABLE
 * FOR ANY DIRECT, INDIRECT, INCIDENTAL, SPECIAL, EXEMPLARY, OR CONSEQUENTIAL
 * DAMAGES (INCLUDING, BUT NOT LIMITED TO, PROCUREMENT OF SUBSTITUTE GOODS
 * OR SERVICES; LOSS OF USE, DATA, OR PROFITS; OR BUSINESS INTERRUPTION)
 * HOWEVER CAUSED AND ON ANY THEORY OF LIABILITY, WHETHER IN CONTRACT, STRICT
 * LIABILITY, OR TORT (INCLUDING NEGLIGENCE OR OTHERWISE) ARISING IN ANY WAY
 * OUT OF THE USE OF THIS SOFTWARE, EVEN IF ADVISED OF THE POSSIBILITY OF
 * SUCH DAMAGE.
 *
 * Implementation of a binary heap API
 *
 * Test driver can be built and run using the following commands:
 * $ cc -DTEST_DRIVER -I../.. -I../../include -lrt -lm binary_heap.c
 * $ ./a.out
 *
 */

#include "config.h"

#include <errno.h>
#include <limits.h>
#include <math.h>		// for testcase
#include <stdint.h>
#include <stdlib.h>
#include <time.h>		// for testcase
#include <unistd.h>

#include "binary_heap.h"
<<<<<<< HEAD
#include "miniobj.h"
=======
>>>>>>> f8fdde70
#include "vas.h"

/* Private definitions -----------------------------------------------*/

#define ROOT_IDX		1

#define A(bh, n)		((bh)->array[n])

#ifdef TEST_DRIVER

/*
 * The memory model is used by test driver in order to count an approximate
 * number of page faults induced by binheap mutations.
 * The model keeps recently accessed pages in lru list
 * of resident_pages_count size.
 * It uses flat array for lru list implementation, since it is simple and
 * it works quite fast for small sizes.
 */
struct mem {
	MAGIC_HERE;
#define MEM_MAGIC	0xf07c9610U

	uintptr_t	*lru;
	uintptr_t	page_mask;
	uint64_t	pagefaults_count;
	unsigned	resident_pages_count;
};

static struct mem m;

static void
init_mem(unsigned resident_pages_count)
{
	uintptr_t page_size;

	page_size = (uintptr_t) getpagesize();
	xxxassert(page_size > 0);
	XXXAZ(page_size & (page_size - 1));

	SET_MAGIC(&m, MEM_MAGIC);
	FREE_ORNULL(m.lru);
	m.lru = NULL;
	if (resident_pages_count > 0)
		CALLOC_NOTNULL(m.lru, resident_pages_count);
	m.page_mask = ~(page_size - 1);
	m.pagefaults_count = 0;
	m.resident_pages_count = resident_pages_count;
}

static void
access_mem(const void *p)
{
	uintptr_t addr, *lru;
	unsigned u, v;

	CHECK_OBJ_NOTNULL(&m, MEM_MAGIC);
	if (m.resident_pages_count == 0)
		return;	/* mem model is disabled */
	if (p == NULL)
		return;	/* access to NULL is forbidden */

	addr = ((uintptr_t) p) & m.page_mask;
	lru = m.lru;
	for (u = 0; u < m.resident_pages_count; u++) {
		if (lru[u] == addr) {
			for (v = u; v >= 1; v--)
				lru[v] = lru[v - 1];
			lru[0] = addr;
			return;
		}
	}
	m.pagefaults_count++;
	for (v = m.resident_pages_count - 1; v >= 1; v--)
		lru[v] = lru[v - 1];
	lru[0] = addr;
}

#define TEST_DRIVER_ACCESS_MEM(p)	access_mem(p)
#else
#define TEST_DRIVER_ACCESS_MEM(p)	((void)0)
#endif

#define TEST_DRIVER_ACCESS_KEY(bh, u)	TEST_DRIVER_ACCESS_MEM(&A(bh, u))

struct binheap {
	MAGIC_HERE;
#define BINHEAP_MAGIC		0xf581581aU	/* from /dev/random */

	binheap_cmp_t		cmp_f;
	binheap_update_t	update_f;
	void			**array;
	unsigned		next;
	unsigned		length;
};

static unsigned
parent(unsigned u)
{
	assert(u > ROOT_IDX);
	return (u / 2);
}

static unsigned
child(unsigned u)
{
	assert(u >= ROOT_IDX);
	assert(u < UINT_MAX);
	if (u > UINT_MAX / 2)
		return (UINT_MAX);
	return (u * 2);
}

struct binheap *
binheap_new(binheap_cmp_t cmp_f, binheap_update_t update_f)
{
	struct binheap *bh;

	AN(cmp_f);
	AN(update_f);
	ALLOC_OBJ_NOTNULL(bh, BINHEAP_MAGIC);
	bh->cmp_f = cmp_f;
	bh->update_f = update_f;
	bh->length = 16;
	CALLOC_NOTNULL(bh->array, bh->length);
	bh->next = ROOT_IDX;
	return (bh);
}

static void
assign(const struct binheap *bh, void *p, unsigned u)
{
	CHECK_OBJ_NOTNULL(bh, BINHEAP_MAGIC);
	AN(p);
	assert(u != BINHEAP_NOIDX);
	assert(u >= ROOT_IDX);
	assert(u < bh->next);
	TEST_DRIVER_ACCESS_KEY(bh, u);
	A(bh, u) = p;
	AN(bh->update_f);
	TEST_DRIVER_ACCESS_MEM(p);
	bh->update_f(p, u);
}

static unsigned
trickleup(const struct binheap *bh, void *p1, unsigned u)
{
	void *p2;
	unsigned v;

	CHECK_OBJ_NOTNULL(bh, BINHEAP_MAGIC);
	AN(p1);
	assert(u >= ROOT_IDX);
	assert(u < bh->next);
	AN(bh->cmp_f);

	while (u != ROOT_IDX) {
		v = parent(u);
		assert(v < u);
		assert(v >= ROOT_IDX);
		TEST_DRIVER_ACCESS_KEY(bh, v);
		p2 = A(bh, v);
		AN(p2);
		TEST_DRIVER_ACCESS_MEM(p1);
		TEST_DRIVER_ACCESS_MEM(p2);
		if (bh->cmp_f(p2, p1))
			break;	/* parent is smaller than the child */
		assign(bh, p2, u);
		assert(A(bh, u) == p2);
		u = v;
	}
	return (u);
}

static unsigned
trickledown(const struct binheap *bh, void *p1, unsigned u)
{
	void *p2, *p3;
	unsigned v;

	CHECK_OBJ_NOTNULL(bh, BINHEAP_MAGIC);
	AN(p1);
	assert(u >= ROOT_IDX);
	assert(u < bh->next);
	AN(bh->cmp_f);

	while (1) {
		v = child(u);
		assert(v > u);
		if (v >= bh->next)
			break;	/* reached the end of heap */
		assert(v < bh->next);
		TEST_DRIVER_ACCESS_KEY(bh, v);
		p2 = A(bh, v);
		if (v + 1 < bh->next) {
			TEST_DRIVER_ACCESS_KEY(bh, v + 1);
			p3 = A(bh, v + 1);
			AN(p3);
			TEST_DRIVER_ACCESS_MEM(p2);
			TEST_DRIVER_ACCESS_MEM(p3);
			if (bh->cmp_f(p3, p2)) {
				p2 = p3;
				v++;
			}
		}
		TEST_DRIVER_ACCESS_MEM(p1);
		TEST_DRIVER_ACCESS_MEM(p2);
		if (!bh->cmp_f(p2, p1))
			break;
		assign(bh, p2, u);
		assert(A(bh, u) == p2);
		u = v;
	}
	return (u);
}

static void
increase_array_size(struct binheap *bh)
{
	unsigned length;

	CHECK_OBJ_NOTNULL(bh, BINHEAP_MAGIC);
	assert(bh->length > 0);
	assert(bh->next == bh->length);
	xxxassert(bh->length <= UINT_MAX / 2);
	length = bh->length * 2;
	AN(bh->array);
	REALLOC_ARRAY_NOTNULL(bh->array, length);
	while (bh->length < length)
		bh->array[bh->length++] = NULL;
}

void
binheap_insert(struct binheap *bh, void *p)
{
	unsigned u, v;

	CHECK_OBJ_NOTNULL(bh, BINHEAP_MAGIC);
	AN(p);
	assert(bh->next >= ROOT_IDX);
	assert(bh->next <= bh->length);
	if (bh->length == bh->next)
		increase_array_size(bh);
	assert(bh->length > bh->next);
	assert(bh->next < UINT_MAX);
	u = bh->next++;
	AZ(A(bh, u));
	v = trickleup(bh, p, u);
	assert(v <= u);
	assert(v >= ROOT_IDX);
	assign(bh, p, v);
	assert(A(bh, v) == p);
}

static unsigned
reorder(const struct binheap *bh, void *p, unsigned u)
{
	unsigned v;

	CHECK_OBJ_NOTNULL(bh, BINHEAP_MAGIC);
	AN(p);
	assert(bh->next >= ROOT_IDX);
	assert(u >= ROOT_IDX);
	assert(u < bh->next);
	v = trickleup(bh, p, u);
	assert(v >= ROOT_IDX);
	assert(v <= u);
	if (v == u) {
		v = trickledown(bh, p, u);
		assert(v >= u);
		assert(v < bh->next);
	}
	return (v);
}

void
binheap_reorder(const struct binheap *bh, unsigned u)
{
	void *p;
	unsigned v;

	CHECK_OBJ_NOTNULL(bh, BINHEAP_MAGIC);
	assert(bh->next >= ROOT_IDX);
	assert(u != BINHEAP_NOIDX);
	assert(u >= ROOT_IDX);
	assert(u < bh->next);
	TEST_DRIVER_ACCESS_KEY(bh, u);
	p = A(bh, u);
	AN(p);
	v = reorder(bh, p, u);
	if (u != v)
		assign(bh, p, v);
	assert(A(bh, v) == p);
}

void
binheap_delete(struct binheap *bh, unsigned u)
{
	void *p;
	unsigned v;

	CHECK_OBJ_NOTNULL(bh, BINHEAP_MAGIC);
	assert(bh->next > ROOT_IDX);
	assert(bh->next <= bh->length);
	assert(u != BINHEAP_NOIDX);
	assert(u >= ROOT_IDX);
	assert(u < bh->next);
	TEST_DRIVER_ACCESS_KEY(bh, u);
	p = A(bh, u);
	AN(p);
	AN(bh->update_f);
	TEST_DRIVER_ACCESS_MEM(p);
	bh->update_f(p, BINHEAP_NOIDX);
	assert(bh->next > 0);
	if (u < --bh->next) {
		TEST_DRIVER_ACCESS_KEY(bh, bh->next);
		p = A(bh, bh->next);
		AN(p);
		v = reorder(bh, p, u);
		assign(bh, p, v);
		assert(A(bh, v) == p);
	}
	TEST_DRIVER_ACCESS_KEY(bh, bh->next);
	A(bh, bh->next) = NULL;
}

void *
binheap_root(const struct binheap *bh)
{
	CHECK_OBJ_NOTNULL(bh, BINHEAP_MAGIC);
	if (bh->next == ROOT_IDX)
		return (NULL);
	TEST_DRIVER_ACCESS_KEY(bh, ROOT_IDX);
	return (A(bh, ROOT_IDX));
}

#ifdef TEST_DRIVER
/* Test driver -------------------------------------------------------*/

static void
check_consistency(const struct binheap *bh)
{
	void *p1, *p2;
	unsigned u, v;

	CHECK_OBJ_NOTNULL(bh, BINHEAP_MAGIC);
	assert(ROOT_IDX != BINHEAP_NOIDX);
	assert(bh->next >= ROOT_IDX);
	assert(bh->next <= bh->length);
	AN(bh->cmp_f);
	AN(bh->update_f);
	AN(bh->array);
	for (u = ROOT_IDX + 1; u < bh->next; u++) {
		v = parent(u);
		assert(v < u);
		assert(v >= ROOT_IDX);
		p1 = A(bh, u);
		AN(p1);
		p2 = A(bh, v);
		AN(p2);
		assert(bh->cmp_f(p2, p1) || !bh->cmp_f(p1, p2));
	}
}

static void
check_parent_child_range(unsigned n_min, unsigned n_max)
{
	unsigned n, u, v, i;

	assert(n_min > ROOT_IDX);
	for (n = n_min; n < n_max; n++) {
		u = child(n);
		assert(u > n);
		if (u == UINT_MAX)
			continue;	/* child index is too big */
		v = parent(u);
		assert(v == n);
		v = parent(u + 1);
		assert(v == n);

		u = parent(n);
		assert(u < n);
		assert(u >= ROOT_IDX);
		v = child(u);
		assert(v == (n & ~1U));
	}
}

static void
check_parent_child(unsigned checks_count)
{
	unsigned n_min, n_max;

	/* check lower end of index range */
	assert(ROOT_IDX < UINT_MAX - 1);
	n_min = 1 + ROOT_IDX;
	assert(checks_count < UINT_MAX - n_min);
	n_max = n_min + checks_count;
	check_parent_child_range(n_min, n_max);

	/* check higher end of index range */
	n_min = UINT_MAX - checks_count;
	n_max = n_min + checks_count;
	assert(n_max == UINT_MAX);
	check_parent_child_range(n_min, n_max);
}

static double
get_time(void)
{
	struct timespec ts;
	int rv;

	rv = clock_gettime(CLOCK_MONOTONIC, &ts);
	XXXAZ(rv);
	return (ts.tv_sec + 1e-9 * ts.tv_nsec);
}

<<<<<<< HEAD
=======
#ifdef TEST_DRIVER

#include <stdio.h>

#include "miniobj.h"

/* Test driver -------------------------------------------------------*/

>>>>>>> f8fdde70
static void
vasfail(const char *func, const char *file, int line,
    const char *cond, int err, int xxx)
{
	fprintf(stderr, "PANIC: %s %s %d %s %d %d\n",
		func, file, line, cond, err, xxx);
	abort();
}

vas_f *VAS_Fail = vasfail;

#define ITERATIONS_PER_TEST_COUNT	10000000
#define PARENT_CHILD_TESTS_COUNT	1000000
#define MAX_ITEMS_COUNT			1000000
#define MIN_ITEMS_COUNT			1000
#define TEST_STEPS_COUNT		5
#define MAX_RESIDENT_PAGES_COUNT	4096

/*
 * Pad foo so its' size is equivalent to the objcore size.
 * Currently size of objcore is 120 bytes on x64 and 56 bytes
 * on x32. This means that the padding should be 92 for x64
 * and 36 for x32.
 */
#define PADDING 92

#define MQPS(t, q)		((t) ? (q) / (t) / 1e6 : 0)
#define PF()			\
	((double) m.pagefaults_count - m.resident_pages_count)
#define PF_PER_ITERATION(iterations_count)	\
	(PF() > 0 ? PF() / iterations_count : 0)

#ifdef PARANOIA
#define paranoia_check(bh)	check_consistency(bh)
#else
#define paranoia_check(bh)	((void)0)
#endif

struct foo {
	MAGIC_HERE;
#define FOO_MAGIC	0x23239823U

	unsigned		idx;
	double			key;
	unsigned		n;
	char padding[PADDING];
};

static struct foo *ff[MAX_ITEMS_COUNT];

static void
foo_check(const struct foo *fp, unsigned items_count)
{
	CHECK_OBJ_NOTNULL(fp, FOO_MAGIC);
	assert(fp->n < items_count);
	assert(fp == ff[fp->n]);
	access_mem(fp);
}

static void
foo_check_existence(struct binheap *bh, const struct foo *fp,
	unsigned items_count)
{
	foo_check(fp, items_count);
	assert(fp->idx != BINHEAP_NOIDX);
	assert(fp->idx >= ROOT_IDX);
	assert(fp->idx < bh->next);
	assert(fp == A(bh, fp->idx));
}

static void
foo_insert(struct binheap *bh, unsigned n, unsigned items_count)
{
	struct foo *fp;
	double key;

	paranoia_check(bh);
	assert(n < items_count);
	AZ(ff[n]);
	ALLOC_OBJ_NOTNULL(fp, FOO_MAGIC);
	ff[n] = fp;
	key = random();
	fp->idx = BINHEAP_NOIDX;
	fp->key = key;
	fp->n = n;
	binheap_insert(bh, fp);
	foo_check_existence(bh, fp, items_count);
	assert(fp->key == key);
	assert(fp->n == n);
	paranoia_check(bh);
}

static void
foo_delete(struct binheap *bh, struct foo *fp, unsigned items_count)
{
	double key;
	unsigned n;

	paranoia_check(bh);
	foo_check_existence(bh, fp, items_count);
	key = fp->key;
	n = fp->n;
	binheap_delete(bh, fp->idx);
	foo_check(fp, items_count);
	assert(fp->idx == BINHEAP_NOIDX);
	assert(fp->key == key);
	assert(fp->n == n);
	FREE_OBJ_NOTNULL(fp, FOO_MAGIC);
	ff[n] = NULL;
	paranoia_check(bh);
}

static void
foo_reorder(struct binheap *bh, struct foo *fp, unsigned items_count)
{
	double key;
	unsigned n;

	paranoia_check(bh);
	foo_check_existence(bh, fp, items_count);
	key = random();
	n = fp->n;
	fp->key = key;
	binheap_reorder(bh, fp->idx);
	foo_check_existence(bh, fp, items_count);
	assert(fp->key == key);
	assert(fp->n == n);
	paranoia_check(bh);
}

static void
test(struct binheap *bh, unsigned items_count, unsigned resident_pages_count)
{
	double start, end, dkey;
	struct foo *fp;
	unsigned u, n, iterations_count;
	unsigned delete_count, insert_count, reorder_count;

	CHECK_OBJ_NOTNULL(bh, BINHEAP_MAGIC);
	assert(items_count >= MIN_ITEMS_COUNT);
	assert(items_count <= MAX_ITEMS_COUNT);
	iterations_count = ITERATIONS_PER_TEST_COUNT;
	assert(iterations_count >= items_count);

	fprintf(stderr, "\n+ %u items, %u iterations, %u resident pages\n",
		items_count, iterations_count, resident_pages_count);
	AZ(binheap_root(bh));
	check_consistency(bh);
	assert(ROOT_IDX != BINHEAP_NOIDX);

	/* Insert our items */
	start = get_time();
	init_mem(resident_pages_count);
	for (n = 0; n < items_count; n++) {
		foo_insert(bh, n, items_count);
		fp = binheap_root(bh);
		foo_check(fp, items_count);
		assert(fp->idx == ROOT_IDX);
		assert(fp->key <= ff[n]->key);
	}
	check_consistency(bh);
	end = get_time();
	fprintf(stderr, "%u inserts: %.3lf Mqps, "
		"%.3lf pagefaults per iteration\n",
		items_count, MQPS(end - start, items_count),
		PF_PER_ITERATION(items_count));

	/* For M cycles, pick the root, insert new */
	n = 0;
	start = get_time();
	init_mem(resident_pages_count);
	for (u = 0; u < iterations_count; u++) {
		fp = binheap_root(bh);
		foo_check(fp, items_count);
		assert(fp->idx == ROOT_IDX);
		assert(fp->key <= ff[n]->key);
		n = fp->n;
		foo_delete(bh, fp, items_count);
		foo_insert(bh, n, items_count);
	}
	check_consistency(bh);
	end = get_time();
	fprintf(stderr, "%u root replacements: %.3lf Mqps, "
		"%.3lf pagefaults per iteration\n", iterations_count,
		MQPS(end - start, iterations_count),
		PF_PER_ITERATION(iterations_count));

	/* Randomly reorder */
	start = get_time();
	init_mem(resident_pages_count);
	for (u = 0; u < iterations_count; u++) {
		n = random() % items_count;
		fp = ff[n];
		foo_reorder(bh, fp, items_count);
	}
	check_consistency(bh);
	end = get_time();
	fprintf(stderr, "%u random reorders: %.3lf Mqps, "
		"%.3lf pagefaults per iteration\n", iterations_count,
		MQPS(end - start, iterations_count),
		PF_PER_ITERATION(iterations_count));

	/* Randomly insert, delete and reorder */
	delete_count = 0;
	insert_count = 0;
	reorder_count = 0;
	start = get_time();
	init_mem(resident_pages_count);
	for (u = 0; u < iterations_count; u++) {
		n = random() % items_count;
		fp = ff[n];
		if (fp != NULL) {
			if (((unsigned) fp->key) & 1) {
				foo_delete(bh, fp, items_count);
				++delete_count;
			} else {
				foo_reorder(bh, fp, items_count);
				++reorder_count;
			}
		} else {
			foo_insert(bh, n, items_count);
			++insert_count;
		}
	}
	assert(delete_count >= insert_count);
	check_consistency(bh);
	end = get_time();
	fprintf(stderr,
		"%u deletes, %u inserts, %u reorders: %.3lf Mqps, "
		"%.3lf pagefaults per iteration\n",
		delete_count, insert_count, reorder_count,
		MQPS(end - start, iterations_count),
		PF_PER_ITERATION(iterations_count));

	/* Then remove everything */
	dkey = 0;
	u = 0;
	start = get_time();
	init_mem(resident_pages_count);
	while (1) {
		fp = binheap_root(bh);
		if (fp == NULL)
			break;
		foo_check(fp, items_count);
		assert(fp->idx == ROOT_IDX);
		assert(fp->key >= dkey);
		dkey = fp->key;
		foo_delete(bh, fp, items_count);
		++u;
	}
	assert(u == items_count - (delete_count - insert_count));
	AZ(binheap_root(bh));
	check_consistency(bh);
	end = get_time();
	fprintf(stderr, "%u deletes: %.3lf Mqps, "
		"%.3lf pagefaults per iteration\n",
		u, MQPS(end - start, u), PF_PER_ITERATION(u));
}

static void
run_tests(struct binheap *bh, unsigned resident_pages_count)
{
	double k;
	unsigned u, items_count;

	CHECK_OBJ_NOTNULL(bh, BINHEAP_MAGIC);
	assert(MIN_ITEMS_COUNT > 0);
	assert(MAX_ITEMS_COUNT > MIN_ITEMS_COUNT);
	k = log(((double) MAX_ITEMS_COUNT) / MIN_ITEMS_COUNT);
	assert(TEST_STEPS_COUNT > 1);
	k /= (TEST_STEPS_COUNT - 1);
	test(bh, MIN_ITEMS_COUNT, resident_pages_count);
	for (u = 1; u < TEST_STEPS_COUNT - 1; u++) {
		items_count = (unsigned) (MIN_ITEMS_COUNT * exp(k * u));
		test(bh, items_count, resident_pages_count);
	}
	test(bh, MAX_ITEMS_COUNT, resident_pages_count);
}

static int
foo_cmp(void *a, void *b)
{
	struct foo *fp1, *fp2;

	CAST_OBJ_NOTNULL(fp1, a, FOO_MAGIC);
	CAST_OBJ_NOTNULL(fp2, b, FOO_MAGIC);

	return (fp1->key < fp2->key);
}

static void
foo_update(void *p, unsigned idx)
{
	struct foo *fp;

	CAST_OBJ_NOTNULL(fp, p, FOO_MAGIC);
	fp->idx = idx;
}

int
main(int argc, char **argv)
{
	struct binheap *bh;
	unsigned u;

	check_parent_child(PARENT_CHILD_TESTS_COUNT);
	fprintf(stderr, "%u parent-child tests OK\n", PARENT_CHILD_TESTS_COUNT);

	init_mem(0);
	bh = binheap_new(foo_cmp, foo_update);
	AZ(binheap_root(bh));
	check_consistency(bh);

	srandom(123);	/* generate predictive results */
	fprintf(stderr, "\n* Tests with pagefault counter enabled\n");
	for (u = 1; u <= UINT_MAX / 2 && u <= MAX_RESIDENT_PAGES_COUNT; u *= 2)
		run_tests(bh, u);

	fprintf(stderr, "\n* Tests with pagefault counter disabled "
			"(aka 'perftests')\n");
	run_tests(bh, 0);
	return (0);
}
#endif<|MERGE_RESOLUTION|>--- conflicted
+++ resolved
@@ -45,10 +45,7 @@
 #include <unistd.h>
 
 #include "binary_heap.h"
-<<<<<<< HEAD
 #include "miniobj.h"
-=======
->>>>>>> f8fdde70
 #include "vas.h"
 
 /* Private definitions -----------------------------------------------*/
@@ -385,6 +382,9 @@
 }
 
 #ifdef TEST_DRIVER
+
+#include <stdio.h>
+
 /* Test driver -------------------------------------------------------*/
 
 static void
@@ -466,17 +466,6 @@
 	return (ts.tv_sec + 1e-9 * ts.tv_nsec);
 }
 
-<<<<<<< HEAD
-=======
-#ifdef TEST_DRIVER
-
-#include <stdio.h>
-
-#include "miniobj.h"
-
-/* Test driver -------------------------------------------------------*/
-
->>>>>>> f8fdde70
 static void
 vasfail(const char *func, const char *file, int line,
     const char *cond, int err, int xxx)
