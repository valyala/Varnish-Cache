/*-
 * Copyright (c) 2006 Verdens Gang AS
 * Copyright (c) 2006-2011 Varnish Software AS
 * All rights reserved.
 *
 * Author: Poul-Henning Kamp <phk@phk.freebsd.dk>
 *
 * Redistribution and use in source and binary forms, with or without
 * modification, are permitted provided that the following conditions
 * are met:
 * 1. Redistributions of source code must retain the above copyright
 *    notice, this list of conditions and the following disclaimer.
 * 2. Redistributions in binary form must reproduce the above copyright
 *    notice, this list of conditions and the following disclaimer in the
 *    documentation and/or other materials provided with the distribution.
 *
 * THIS SOFTWARE IS PROVIDED BY THE AUTHOR AND CONTRIBUTORS ``AS IS'' AND
 * ANY EXPRESS OR IMPLIED WARRANTIES, INCLUDING, BUT NOT LIMITED TO, THE
 * IMPLIED WARRANTIES OF MERCHANTABILITY AND FITNESS FOR A PARTICULAR PURPOSE
 * ARE DISCLAIMED.  IN NO EVENT SHALL AUTHOR OR CONTRIBUTORS BE LIABLE
 * FOR ANY DIRECT, INDIRECT, INCIDENTAL, SPECIAL, EXEMPLARY, OR CONSEQUENTIAL
 * DAMAGES (INCLUDING, BUT NOT LIMITED TO, PROCUREMENT OF SUBSTITUTE GOODS
 * OR SERVICES; LOSS OF USE, DATA, OR PROFITS; OR BUSINESS INTERRUPTION)
 * HOWEVER CAUSED AND ON ANY THEORY OF LIABILITY, WHETHER IN CONTRACT, STRICT
 * LIABILITY, OR TORT (INCLUDING NEGLIGENCE OR OTHERWISE) ARISING IN ANY WAY
 * OUT OF THE USE OF THIS SOFTWARE, EVEN IF ADVISED OF THE POSSIBILITY OF
 * SUCH DAMAGE.
 *
 * Implementation of a binary heap API
 *
 * See also:
 *	http://portal.acm.org/citation.cfm?doid=1785414.1785434
 *	(or: http://queue.acm.org/detail.cfm?id=1814327)
 */

#include "config.h"

#include <unistd.h>
#include <stdlib.h>
#include <limits.h>
#include <stdint.h>

#include "binary_heap.h"
#include "libvarnish.h"
#include "miniobj.h"

/* Parameters --------------------------------------------------------*/

/*
 * Update function pass this value as newidx if the given item has been
 * removed from binheap.
 */
#define NOIDX   0

/*
 * The number of elements in a row has to be a compromise between
 * wasted space and number of memory allocations.
 * With 64k objects per row, there will be at least 5...10 seconds
 * between row additions on a very busy server.
 * At the same time, the worst case amount of wasted memory is kept
 * at a reasonable 1 MB -- two rows on 64bit system.
 * Finally, but without practical significance: 16 bits should be
 * easier for the compiler to optimize.
 */
#define ROW_SHIFT		16u
#define ROW_WIDTH		(1u << ROW_SHIFT)

/*lint -emacro(572, ROW) shift 0 >> by 16 */
/*lint -emacro(835, ROW) 0 left of >> */
/*lint -emacro(778, ROW) const >> evaluates to zero */
#define ROW(bh, n)		((bh)->rows[(n) >> ROW_SHIFT])

/*lint -emacro(835, A) 0 left of & */
#define A(bh, n)		ROW(bh, n)[(n) & (ROW_WIDTH - 1)]

#define R_IDX(page_shift)       ((1u << (page_shift)) - 1)
#define ROOT_IDX(bh)            R_IDX((bh)->page_shift)

struct binheap_item {
        unsigned idx;
        void *p;
};

/*
 * Storing key near p should improve memory locality
 * for hot paths during binheap mutations.
 * Code below expects sizeof(binheap_item) is a power of two.
 */
<<<<<<< HEAD
struct binheap_item {
=======
struct item {
>>>>>>> 85364fe8
	unsigned key;
	struct binheap_item *bi;
};

struct binheap {
        unsigned                magic;
#define BINHEAP_MAGIC           0x8bd801f0u     /* from /dev/random */
        struct item		**rows;
	struct binheap_item	*free_list;
        unsigned                next;
        unsigned                rows_count;
        unsigned                length;
        unsigned                page_shift;
};

static unsigned
parent(unsigned page_shift, unsigned u)
{
	unsigned v, page_mask, page_size, page_children;

	assert(page_shift > 0);
	assert(page_shift <= ROW_SHIFT);
	page_mask = R_IDX(page_shift);
	AZ(page_mask & (page_mask + 1));
	assert(u >= page_mask);
	if (u == page_mask)
		return u;	/* there is no parent for root */
	if (u <= page_mask + 2)
		return page_mask;
        v = u & page_mask;
	if (v > 1)
		return u - v + v / 2 - 1;
        page_size = page_mask + 1;
        page_children = page_size / 2 + 1;
	v = (u >> page_shift) - 2;
	u = v / page_children + 2;
	return u * page_size + (v % page_children) - page_children;
}

static unsigned
child(unsigned page_shift, unsigned u)
{
	unsigned v, page_mask, page_size, page_children;

	assert(page_shift > 0);
	assert(page_shift <= ROW_SHIFT);
	page_mask = R_IDX(page_shift);
	AZ(page_mask & (page_mask + 1));
	assert(u >= page_mask);
	v = (u & page_mask) + 2;
        page_size = page_mask + 1;
        page_children = page_size / 2 + 1;
	if (v < page_children)
		return u + v;
	v += (u >> page_shift) * page_children - page_size;
	if (v > (UINT_MAX >> page_shift))
		return u;	/* child index is overflown */
	return page_size * v;
}

static struct item *
alloc_row(unsigned page_shift)
{
        void *p;
	struct item *row;
	size_t item_size, alignment;
	unsigned u;
	int rv;

	assert(page_shift > 0);
	assert(page_shift <= ROW_SHIFT);
	item_size = sizeof(*row);
	AZ(item_size & (item_size - 1));	/* should be power of 2 */
        assert((1u << page_shift) < UINT_MAX / item_size);
	alignment = (1u << page_shift) * item_size;
	assert(ROW_WIDTH < SIZE_MAX / item_size);
        p = NULL;
	rv = posix_memalign(&p, alignment, ROW_WIDTH * item_size);
	XXXAZ(rv);
        AN(p);
	row = p;
        AZ(((uintptr_t) row) & (alignment - 1));
	/* null out items */
	for (u = 0; u < ROW_WIDTH; u++) {
		row[u].key = 0;
		row[u].bi = NULL;
	}
	return row;
}

struct binheap *
binheap_new(void)
{
	struct item **rows;
        struct binheap *bh;
        unsigned page_size, page_shift;

        page_size = ((unsigned) getpagesize()) / sizeof(**rows);
	xxxassert(page_size > 1);
	xxxassert(page_size * sizeof(**rows) == getpagesize());
        page_shift = 0u - 1;
        while (page_size) {
                page_size >>= 1;
                ++page_shift;
        }
        assert(page_shift > 0);
	page_size = 1u << page_shift;
        xxxassert(page_size <= ROW_WIDTH);
	XXXAZ(ROW_WIDTH % page_size);

        rows = calloc(1, sizeof(*rows));
        XXXAN(rows);
        AZ(rows[0]);

	/*
	 * Since the first memory page in the first row is almost empty
	 * (except the row[R_IDX(page_shift)] at the end of the page),
	 * so let's embed binheap structure into the beginning of the page.
	 * This should also improve locality of reference.
         */
	rows[0] = alloc_row(page_shift);
	AN(rows[0]);
        bh = (struct binheap *) rows[0];
	bh->magic = BINHEAP_MAGIC;
        bh->rows = rows;
	bh->free_list = NULL;
        bh->next = R_IDX(page_shift);
        bh->rows_count = 1;
	bh->length = ROW_WIDTH;
	bh->page_shift = page_shift;

	/*
	 * Make sure the page with embedded binheap don't overlap with
	 * binheap items, which start from R_IDX(page_shift) index.
	 */
        xxxassert(sizeof(*bh) <= sizeof(**rows) * R_IDX(page_shift));
        return bh;
}

static void
assign(const struct binheap *bh, struct binheap_item *bi, unsigned key,
	unsigned idx)
{
	struct item *i;

	CHECK_OBJ_NOTNULL(bh, BINHEAP_MAGIC);
	AN(bi);
	assert(idx != NOIDX);
	assert(idx >= ROOT_IDX(bh));
	assert(idx < bh->next);
	i = &A(bh, idx);
	i->key = key;
	i->bi = bi;
	bi->idx = idx;
}

static unsigned
trickleup(const struct binheap *bh, unsigned key, unsigned u)
{
	struct item *i;
        unsigned v;

	CHECK_OBJ_NOTNULL(bh, BINHEAP_MAGIC);
	assert(u >= ROOT_IDX(bh));
        assert(u < bh->next);

        while (u != ROOT_IDX(bh)) {
                v = parent(bh->page_shift, u);
                assert(v < u);
		assert(v >= ROOT_IDX(bh));
		i = &A(bh, v);
                AN(i->bi);
		AN(i->bi->p);
		assert(i->bi->idx == v);
                if (i->key < key)
                        break;	/* parent is smaller than the child */
		assign(bh, i->bi, i->key, u);
		assert(i->bi->idx == u);
		assert(A(bh, u).bi == i->bi);
		assert(A(bh, u).key == i->key);
                u = v;
        }
        return u;
}

static unsigned
trickledown(const struct binheap *bh, unsigned key, unsigned u)
{
	struct item *i1, *i2;
	unsigned v;

	CHECK_OBJ_NOTNULL(bh, BINHEAP_MAGIC);
	assert(u >= ROOT_IDX(bh));
        assert(u < bh->next);

        while (1) {
                v = child(bh->page_shift, u);
		assert(v > ROOT_IDX(bh));
                assert(v >= u);
		if (v == u)
			break;		/* index overflow */
                if (v >= bh->next)
                        break;		/* reached the end of heap */
		i1 = &A(bh, v);
		AN(i1->bi);
		AN(i1->bi->p);
		assert(i1->bi->idx == v);
                if (v + 1 < bh->next) {
			i2 = &A(bh, v + 1);
			AN(i2->bi);
			AN(i2->bi->p);
			assert(i2->bi->idx == v + 1);
                        if (i2->key < i1->key) {
                                ++v;
				i1 = i2;
			}
                }
                assert(v < bh->next);
                if (key < i1->key)
                        break;	/* parent is smaller than children */
		assign(bh, i1->bi, i1->key, u);
		assert(i1->bi->idx == u);
		assert(A(bh, u).bi == i1->bi);
		assert(A(bh, u).key == i1->key);
                u = v;
        }
	return u;
}

static void
add_row(struct binheap *bh)
{
        unsigned rows_count;

        CHECK_OBJ_NOTNULL(bh, BINHEAP_MAGIC);
        AN(bh->rows);
        assert(bh->rows_count > 0);
	assert(&ROW(bh, bh->length) <= bh->rows + bh->rows_count);
        /* First make sure we have space for another row */
        if (&ROW(bh, bh->length) == bh->rows + bh->rows_count) {
                rows_count = bh->rows_count * 2;
                bh->rows = realloc(bh->rows, sizeof(*bh->rows) * rows_count);
                XXXAN(bh->rows);
		AZ(((uintptr_t) bh->rows) % sizeof(*bh->rows));
                /* NULL out new pointers */
                while (bh->rows_count < rows_count)
                        bh->rows[bh->rows_count++] = NULL;
        }
	AZ(ROW(bh, bh->length));
	ROW(bh, bh->length) = alloc_row(bh->page_shift);
	AN(ROW(bh, bh->length));
	/* prevent from silent heap overflow */
	xxxassert(bh->length <= UINT_MAX - ROW_WIDTH);
        bh->length += ROW_WIDTH;
}

static struct binheap_item *
alloc_bi_row(void)
{
        struct binheap_item *row;
        unsigned u;

	/* TODO: determine the best row width */
        row = calloc(ROW_WIDTH, sizeof(*row));
        XXXAN(row);
	AZ(((uintptr_t) row) % sizeof(*row));

        /* construct freelist from items in the row */
        for (u = 0; u < ROW_WIDTH; u++) {
                row[u].idx = NOIDX;
                row[u].p = row + u + 1;
        }
        row[ROW_WIDTH - 1].p = NULL;
        return row;
}

static struct binheap_item *
acquire_bi(struct binheap *bh)
{
	struct binheap_item *bi;

	CHECK_OBJ_NOTNULL(bh, BINHEAP_MAGIC);
	if (bh->free_list == NULL) {
		bh->free_list = alloc_bi_row();
		AN(bh->free_list);
	}
	bi = bh->free_list;
	bh->free_list = bi->p;
	AN(bi);
	assert(bi->idx == NOIDX);
	bi->p = NULL;
	return bi;
}

static void
release_bi(struct binheap *bh, struct binheap_item *bi)
{
	CHECK_OBJ_NOTNULL(bh, BINHEAP_MAGIC);
	AN(bi);
	assert(bi->idx != NOIDX);
	AN(bi->p);
	bi->idx = NOIDX;
	bi->p = bh->free_list;
	bh->free_list = bi;
	/* TODO: free up memory? */
}

struct binheap_item *
binheap_insert(struct binheap *bh, void *p, unsigned key)
{
	struct binheap_item *bi;
        unsigned u, v;

	CHECK_OBJ_NOTNULL(bh, BINHEAP_MAGIC);
	AN(p);
	assert(bh->next >= ROOT_IDX(bh));
        assert(bh->next <= bh->length);
        if (bh->length == bh->next)
        	add_row(bh);
        assert(bh->length > bh->next);
	assert(bh->next < UINT_MAX);
        u = bh->next++;
	AZ(A(bh, u).bi);
	AZ(A(bh, u).key);
        v = trickleup(bh, key, u);
	assert(v <= u);
	assert(v >= ROOT_IDX(bh));
	bi = acquire_bi(bh);
	AN(bi);
	assert(bi->idx == NOIDX);
	AZ(bi->p);
	bi->p = p;
	assign(bh, bi, key, v);
	assert(bi->idx == v);
	assert(A(bh, v).bi == bi);
	assert(A(bh, v).key == key);
	return bi;
}

static unsigned
reorder(const struct binheap *bh, unsigned key, unsigned u)
{
        unsigned v;

        CHECK_OBJ_NOTNULL(bh, BINHEAP_MAGIC);
        assert(bh->next >= ROOT_IDX(bh));
        assert(u >= ROOT_IDX(bh));
        assert(u < bh->next);
        v = trickleup(bh, key, u);
        assert(v >= ROOT_IDX(bh));
        assert(v <= u);
	if (u == v) {
	        v = trickledown(bh, key, u);
	        assert(v >= u);
		assert(v < bh->next);
	}
	return v;
}

void
binheap_update(const struct binheap *bh, struct binheap_item *bi,
	unsigned key)
{
	struct item *i;
	unsigned u, v;

	CHECK_OBJ_NOTNULL(bh, BINHEAP_MAGIC);
        assert(bh->next >= ROOT_IDX(bh));
	AN(bi);
	AN(bi->p);
	u = bi->idx;
        assert(u != NOIDX);
        assert(u >= ROOT_IDX(bh));
        assert(u < bh->next);
	i = &A(bh, u);
	assert(i->bi == bi);
	v = reorder(bh, key, u);
	if (u != v)
		assign(bh, bi, key, v);
	else
		i->key = key;
        assert(bi->idx == v);
        assert(A(bh, v).bi == bi);
	assert(A(bh, v).key == key);
}

static void
remove_row(struct binheap *bh)
{
        unsigned u;

        CHECK_OBJ_NOTNULL(bh, BINHEAP_MAGIC);
        assert(bh->length >= 2 * ROW_WIDTH);
        u = bh->length - 1;
	AN(bh->rows);
	assert(bh->rows_count > 0);
	assert(&ROW(bh, u) < bh->rows + bh->rows_count);
        AN(ROW(bh, u));
        free(ROW(bh, u));
        ROW(bh, u) = NULL;
        bh->length -= ROW_WIDTH;
}

void
binheap_delete(struct binheap *bh, struct binheap_item *bi)
{
	struct item *i;
	unsigned u, v, key;

	CHECK_OBJ_NOTNULL(bh, BINHEAP_MAGIC);
	assert(bh->next > ROOT_IDX(bh));
	assert(bh->next <= bh->length);
	AN(bi);
	AN(bi->p);
	u = bi->idx;
	assert(u != NOIDX);
	assert(u >= ROOT_IDX(bh));
        assert(u < bh->next);
	i = &A(bh, u);
	assert(i->bi == bi);
	i->key = 0;
	i->bi = NULL;
	release_bi(bh, bi);
	assert(bi->idx == NOIDX);
	assert(bh->next > 0);
        if (u < --bh->next) {
		i = &A(bh, bh->next);
		key = i->key;
		bi = i->bi;
		AN(bi);
		AN(bi->p);
		assert(bi->idx == bh->next);
		i->key = 0;
	        i->bi = NULL;
		v = reorder(bh, key, u);
		assign(bh, bi, key, v);
		assert(bi->idx == v);
		assert(A(bh, v).bi == bi);
		assert(A(bh, v).key == key);
	}

        /*
         * We keep a hysteresis of one full row before we start to
         * return space to the OS to avoid silly behaviour around
         * row boundaries.
         */
        if (bh->next + 2 * ROW_WIDTH <= bh->length) {
		remove_row(bh);
		assert(bh->next + 2 * ROW_WIDTH > bh->length);
	}
}

void *
binheap_root(const struct binheap *bh)
{
	struct binheap_item *bi;

        CHECK_OBJ_NOTNULL(bh, BINHEAP_MAGIC);
	bi = A(bh, ROOT_IDX(bh)).bi;
	if (bi == NULL) {
		assert(bh->next == ROOT_IDX(bh));
		return NULL;
	}
	assert(bi->idx == ROOT_IDX(bh));
	AN(bi->p);
	return bi->p;
}

#ifdef TEST_DRIVER

static void
check_consistency(const struct binheap *bh)
{
	struct item *i1, *i2;
        unsigned u, v;

	CHECK_OBJ_NOTNULL(bh, BINHEAP_MAGIC);
	assert(ROOT_IDX(bh) != NOIDX);
	assert(bh->next >= ROOT_IDX(bh));
	assert(bh->next <= bh->length);
	assert(bh->length >= ROW_WIDTH);
	assert(bh->rows_count >= 1);
	assert(bh->rows_count <= UINT_MAX / ROW_WIDTH);
	assert(bh->rows_count * ROW_WIDTH >= bh->length);
	assert(bh->page_shift > 0);
	assert(bh->page_shift <= ROW_SHIFT);
	AN(bh->rows);
        for (u = ROOT_IDX(bh) + 1; u < bh->next; u++) {
                v = parent(bh->page_shift, u);
                assert(v < u);
                assert(v >= ROOT_IDX(bh));
		i1 = &A(bh, u);
		i2 = &A(bh, v);
		assert(i2->key <= i1->key);
		AN(i2->bi);
		AN(i2->bi->p);
		assert(i1->bi->idx == u);
		AN(i2->bi);
		AN(i2->bi->p);
		assert(i2->bi->idx == v);
        }
}

static void
check_parent_child(unsigned page_shift, unsigned n_max)
{
        unsigned n, u, v, root_idx;

	assert(page_shift > 0);
	assert(page_shift <= ROW_SHIFT);
        root_idx = R_IDX(page_shift);
        for (n = root_idx; n < n_max; n++) {
                u = child(page_shift, n);
                assert(u >= n);
                assert(u > root_idx);
                if (u == n)
                        continue;       /* child index is too big */
                v = parent(page_shift, u);
                assert(v == n);
                v = parent(page_shift, u + 1);
                assert(v == n);

                u = parent(page_shift, n);
                assert(u <= n);
                if (u == n) {
                        assert(u == root_idx);
                        continue;
                }
                v = child(page_shift, u);
                assert(v == (n & (0u - 2)));
        }
}

static void
check_parent_child_overflow(unsigned page_shift, unsigned n_max)
{
	unsigned n, u, v, root_idx;

	assert(page_shift > 0);
	assert(page_shift <= ROW_SHIFT);
	root_idx = R_IDX(page_shift);
	for (n = 0; n < n_max; n++) {
		u = parent(page_shift, UINT_MAX - n);
		assert(u < UINT_MAX - n);
		assert(u >= root_idx);
		v = child(page_shift, u);
		assert(v == ((UINT_MAX - n) & (0u - 2)));
	}
}

/* Test driver -------------------------------------------------------*/
#include <stdio.h>
#include <time.h>

static void
vasfail(const char *func, const char *file, int line,
    const char *cond, int err, int xxx)
{
	fprintf(stderr, "PANIC: %s %s %d %s %d %d\n",
		func, file, line, cond, err, xxx);
	abort();
}

vas_f *VAS_Fail = vasfail;

struct foo {
	unsigned		magic;
#define FOO_MAGIC	0x23239823u
	unsigned		key;
	unsigned		n;
	struct binheap_item 	*bi;
};

#if 1
#define M 10000000u		/* Number of operations */
#define N 10000000u		/* Number of items */
#else
#define M 3401u			/* Number of operations */
#define N 1131u			/* Number of items */
#endif
#define R ((unsigned) RAND_MAX)	/* Random modulus */

#ifdef PARANOIA
#define paranoia_check(bh)      check_consistency(bh)
#else
#define paranoia_check(bh)      ((void)0)
#endif

static struct foo ff[N];

static void
foo_check(const struct foo *fp)
{
	CHECK_OBJ_NOTNULL(fp, FOO_MAGIC);
	assert(fp->n < N);
	assert(fp == &ff[fp->n]);
}

static void
foo_check_existense(struct binheap *bh, const struct foo *fp)
{
        foo_check(fp);
	AN(fp->bi);
	assert(fp->bi->idx != NOIDX);
	assert(fp->bi->idx >= ROOT_IDX(bh));
	assert(fp->bi->idx < bh->next);
	assert(fp->bi->p == fp);
	assert(fp->bi == A(bh, fp->bi->idx).bi);
	assert(fp->key == A(bh, fp->bi->idx).key);
}

static void
foo_insert(struct binheap *bh, unsigned n)
{
        struct foo *fp;
	unsigned key;

	paranoia_check(bh);
        assert(n < N);
	fp = &ff[n];
	AZ(fp->key);
	AZ(fp->n);
        AZ(fp->bi);
	key = random() % R;
	fp->magic = FOO_MAGIC;
        fp->key = key;
        fp->n = n;
	fp->bi = binheap_insert(bh, fp, key);
	foo_check_existense(bh, fp);
	assert(fp->key == key);
	assert(fp->n == n);
	paranoia_check(bh);
}

static void
foo_delete(struct binheap *bh, struct foo *fp)
{
	unsigned key, n;

	paranoia_check(bh);
	foo_check_existense(bh, fp);
	key = fp->key;
	n = fp->n;
	binheap_delete(bh, fp->bi);
	foo_check(fp);
	AN(fp->bi);
	assert(fp->bi->idx == NOIDX);
	assert(fp->key == key);
	assert(fp->n == n);
	fp->key = 0;
	fp->n = 0;
	fp->bi = NULL;
	paranoia_check(bh);
}

static void
foo_update(struct binheap *bh, struct foo *fp)
{
        unsigned key, n;

	paranoia_check(bh);
        foo_check_existense(bh, fp);
        key = random() % R;
	n = fp->n;
        fp->key = key;
        binheap_update(bh, fp->bi, key);
	foo_check_existense(bh, fp);
	assert(fp->key == key);
	assert(fp->n == n);
	paranoia_check(bh);
}

double
TIM_mono(void)
{
        struct timespec ts;

        XXXAZ(clock_gettime(CLOCK_MONOTONIC, &ts));
        return (ts.tv_sec + 1e-9 * ts.tv_nsec);
}

int
main(int argc, char **argv)
{
	double start, end;
	struct binheap *bh;
        struct foo *fp;
	unsigned u, n, key, root_idx;
	unsigned delete_count, insert_count, update_count;

	for (u = 1; u <= ROW_SHIFT; u++) {
	        check_parent_child(u, M);
	        check_parent_child_overflow(u, M);
	}
	fprintf(stderr, "parent-child test OK\n");

	bh = binheap_new();
	AZ(binheap_root(bh));
	root_idx = ROOT_IDX(bh);
        assert(root_idx != NOIDX);
	key = 0;
	while (1) {
		/* First insert our N elements */
		start = TIM_mono();
		for (n = 0; n < N; n++) {
			foo_insert(bh, n);
			key = ff[n].key;
			fp = binheap_root(bh);
			foo_check(fp);
			assert(fp->bi->idx == root_idx);
			assert(fp->key <= key);
		}
		check_consistency(bh);
		end = TIM_mono();
		fprintf(stderr, "%u inserts, %.3lfs OK\n", N, end - start);

		/* For M cycles, pick the root, insert new */
		start = TIM_mono();
		for (u = 0; u < M; u++) {
			fp = binheap_root(bh);
			foo_check(fp);
			assert(fp->bi->idx == root_idx);
			assert(fp->key <= key);
			n = fp->n;
			foo_delete(bh, fp);
			foo_insert(bh, n);
			key = ff[n].key;
		}
		check_consistency(bh);
		end = TIM_mono();
		fprintf(stderr, "%u replacements, %.3lfs OK\n", M, end - start);

		/* Randomly insert, delete and update */
		delete_count = 0;
		insert_count = 0;
		update_count = 0;
		start = TIM_mono();
		for (u = 0; u < M; u++) {
			n = random() % N;
			fp = &ff[n];
			if (fp->bi != NULL) {
				if (fp->key & 1) {
					foo_delete(bh, fp);
					++delete_count;
				} else {
					foo_update(bh, fp);
					++update_count;
				}
			} else {
				foo_insert(bh, n);
				++insert_count;
			}
		}
		assert(delete_count >= insert_count);
		check_consistency(bh);
		end = TIM_mono();
		fprintf(stderr,
			"%u deletes, %u inserts, %u updates, %.3lfs OK\n",
			delete_count, insert_count, update_count, end - start);

                /* Then remove everything */
                key = 0;
		u = 0;
		start = TIM_mono();
                while (1) {
                        fp = binheap_root(bh);
                        if (fp == NULL) {
                                break;
                        }
                        foo_check(fp);
			assert(fp->bi->idx == root_idx);
                        assert(fp->key >= key);
                        key = fp->key;
                        foo_delete(bh, fp);
                        ++u;
                }
                assert(u == N - (delete_count - insert_count));
		AZ(binheap_root(bh));
		check_consistency(bh);
		end = TIM_mono();
                fprintf(stderr, "%u deletes, %.3lfs OK\n", u, end - start);
	}
	return 0;
}
#endif<|MERGE_RESOLUTION|>--- conflicted
+++ resolved
@@ -86,11 +86,7 @@
  * for hot paths during binheap mutations.
  * Code below expects sizeof(binheap_item) is a power of two.
  */
-<<<<<<< HEAD
-struct binheap_item {
-=======
 struct item {
->>>>>>> 85364fe8
 	unsigned key;
 	struct binheap_item *bi;
 };
