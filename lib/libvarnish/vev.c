--- conflicted
+++ resolved
@@ -174,7 +174,7 @@
 	evb->binheap = binheap_new();
 	AN(evb->binheap);
 	evb->thread = pthread_self();
-	evb->epoch_start = TIM_mono();
+	evb->epoch_start = VTIM_mono();
 #ifdef DEBUG_EVENTS
 	evb->debug = fopen("/tmp/_.events", "w");
 	AN(evb->debug);
@@ -271,22 +271,12 @@
 
 	AZ(e->__exp_entry);
 	if (e->timeout != 0.0) {
-<<<<<<< HEAD
 		/* Timeouts smaller than 1ms are just silly */
 		assert(e->timeout >= 1e-3);
-		when = tim_epoch(evb, TIM_mono() + e->timeout);
+		when = tim_epoch(evb, VTIM_mono() + e->timeout);
 		e->__exp_entry = binheap_insert(evb->binheap, e,
 						BINHEAP_TIME2KEY(when));
 		AN(e->__exp_entry);
-=======
-		e->__when += VTIM_mono() + e->timeout;
-		binheap_insert(evb->binheap, e);
-		assert(e->__binheap_idx > 0);
-		DBG(evb, "... bidx = %d\n", e->__binheap_idx);
-	} else {
-		e->__when = 0.0;
-		e->__binheap_idx = 0;
->>>>>>> 7a0dc3f7
 	}
 
 	e->__vevb = evb;
@@ -463,7 +453,7 @@
 	 * occurs every 49 days on systems with 32-bit unsigned type.
 	 * If we will continue pushing timer callbacks to binheap at this point,
 	 * vev_schedule_one() will infinitely fire the last timer.
-	 * So we need starting new epoch. Simple 'ebv->epoch_start = TIM_mono()'
+	 * So we need starting new epoch. Just 'ebv->epoch_start = VTIM_mono()'
 	 * will never fire already pushed timers. So let's pop all the timers
 	 * from binheap and fire them before starting new epoch. After that
 	 * we can safely re-arm remaining timers into empty binheap.
@@ -487,7 +477,7 @@
 			vl_head = vle;
 		}
 	}
-	evb->epoch_start = TIM_mono();
+	evb->epoch_start = VTIM_mono();
 	AZ(binheap_root(evb->binheap));
 	while (vl_head != NULL) {
 		e = vl_head->e;
@@ -518,17 +508,11 @@
 		e = binheap_entry_unpack(evb->binheap, be, &key);
 		when = key;
 		CHECK_OBJ_NOTNULL(e, VEV_MAGIC);
-<<<<<<< HEAD
 		AN(e->__exp_entry);
-		t = tim_epoch(evb, TIM_mono());
+		t = tim_epoch(evb, VTIM_mono());
 		if (t >= UINT_MAX)
 			return (start_new_epoch(evb));
 		if (when <= t)
-=======
-		assert(e->__binheap_idx == 1);
-		t = VTIM_mono();
-		if (e->__when <= t)
->>>>>>> 7a0dc3f7
 			return (vev_sched_timeout(evb, e, t));
 		if (when - t > INT_MAX)
 			tmo = INT_MAX;
@@ -553,13 +537,8 @@
 		return (vev_sched_signal(evb));
 	if (i == 0) {
 		assert(e != NULL);
-<<<<<<< HEAD
-		t = tim_epoch(evb, TIM_mono());
+		t = tim_epoch(evb, VTIM_mono());
 		if (when <= t)
-=======
-		t = VTIM_mono();
-		if (e->__when <= t)
->>>>>>> 7a0dc3f7
 			return (vev_sched_timeout(evb, e, t));
 	}
 	evb->disturbed = 0;
