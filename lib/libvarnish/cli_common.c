/*-
 * Copyright (c) 2006 Verdens Gang AS
 * Copyright (c) 2006-2011 Varnish Software AS
 * All rights reserved.
 *
 * Author: Poul-Henning Kamp <phk@phk.freebsd.dk>
 *
 * Redistribution and use in source and binary forms, with or without
 * modification, are permitted provided that the following conditions
 * are met:
 * 1. Redistributions of source code must retain the above copyright
 *    notice, this list of conditions and the following disclaimer.
 * 2. Redistributions in binary form must reproduce the above copyright
 *    notice, this list of conditions and the following disclaimer in the
 *    documentation and/or other materials provided with the distribution.
 *
 * THIS SOFTWARE IS PROVIDED BY THE AUTHOR AND CONTRIBUTORS ``AS IS'' AND
 * ANY EXPRESS OR IMPLIED WARRANTIES, INCLUDING, BUT NOT LIMITED TO, THE
 * IMPLIED WARRANTIES OF MERCHANTABILITY AND FITNESS FOR A PARTICULAR PURPOSE
 * ARE DISCLAIMED.  IN NO EVENT SHALL AUTHOR OR CONTRIBUTORS BE LIABLE
 * FOR ANY DIRECT, INDIRECT, INCIDENTAL, SPECIAL, EXEMPLARY, OR CONSEQUENTIAL
 * DAMAGES (INCLUDING, BUT NOT LIMITED TO, PROCUREMENT OF SUBSTITUTE GOODS
 * OR SERVICES; LOSS OF USE, DATA, OR PROFITS; OR BUSINESS INTERRUPTION)
 * HOWEVER CAUSED AND ON ANY THEORY OF LIABILITY, WHETHER IN CONTRACT, STRICT
 * LIABILITY, OR TORT (INCLUDING NEGLIGENCE OR OTHERWISE) ARISING IN ANY WAY
 * OUT OF THE USE OF THIS SOFTWARE, EVEN IF ADVISED OF THE POSSIBILITY OF
 * SUCH DAMAGE.
 */

#include "config.h"

#include <sys/types.h>
#include <sys/uio.h>

#include <errno.h>
#include <poll.h>
#include <signal.h>
#include <stdarg.h>
#include <stdint.h>
#include <stdio.h>
#include <stdlib.h>
#include <string.h>
#include <time.h>
#include <unistd.h>

#include "miniobj.h"
#include "vas.h"
#include "vcli.h"
#include "vcli_common.h"
#include "vcli_priv.h"
#include "vsb.h"

/*lint -e{818} cli could be const */
void
VCLI_Out(struct cli *cli, const char *fmt, ...)
{
	va_list ap;

	va_start(ap, fmt);
	if (cli != NULL) {
		CHECK_OBJ_NOTNULL(cli, CLI_MAGIC);
		if (VSB_len(cli->sb) < *cli->limit)
			(void)VSB_vprintf(cli->sb, fmt, ap);
		else if (cli->result == CLIS_OK)
			cli->result = CLIS_TRUNCATED;
	} else {
		(void)vfprintf(stdout, fmt, ap);
	}
	va_end(ap);
}

/*lint -e{818} cli could be const */
void
VCLI_Quote(struct cli *cli, const char *s)
{

	CHECK_OBJ_NOTNULL(cli, CLI_MAGIC);
	VSB_quote(cli->sb, s, -1, 0);
}

void
VCLI_SetResult(struct cli *cli, unsigned res)
{

	if (cli != NULL) {
		CHECK_OBJ_NOTNULL(cli, CLI_MAGIC);
		if (cli->result != CLIS_TRUNCATED || res != CLIS_OK)
			cli->result = res;	/*lint !e64 type mismatch */
	} else {
		printf("CLI result = %u\n", res);
	}
}

int
VCLI_WriteResult(int fd, unsigned status, const char *result)
{
	int i, l;
	struct iovec iov[3];
	char nl[2] = "\n";
	size_t len;
	char res[CLI_LINE0_LEN + 2];	/*
					 * NUL + one more so we can catch
					 * any misformats by snprintf
					 */

	assert(status >= 100);
	assert(status <= 999);		/*lint !e650 const out of range */

	len = strlen(result);

	i = snprintf(res, sizeof res,
	    "%-3d %-8zd\n", status, len);
	assert(i == CLI_LINE0_LEN);
	assert(strtoul(res + 3, NULL, 10) == len);

	iov[0].iov_base = res;
	iov[0].iov_len = CLI_LINE0_LEN;

	iov[1].iov_base = (void*)(uintptr_t)result;	/* TRUST ME */
	iov[1].iov_len = len;

	iov[2].iov_base = nl;
	iov[2].iov_len = 1;

	for (l = i = 0; i < 3; i++)
		l += iov[i].iov_len;
	i = writev(fd, iov, 3);
	return (i != l);
}

static int
read_tmo(int fd, char *ptr, unsigned len, double tmo)
{
	int i, j, to;
	struct pollfd pfd;

	if (tmo > 0)
		to = (int)(tmo * 1e3);
	else
		to = -1;
	pfd.fd = fd;
	pfd.events = POLLIN;
	for (j = 0; len > 0; ) {
		i = poll(&pfd, 1, to);
		if (i == 0) {
			errno = ETIMEDOUT;
			return (-1);
		}
		i = read(fd, ptr, len);
		if (i < 0)
			return (i);
		if (i == 0)
			break;
		len -= i;
		ptr += i;
		j += i;
	}
	return (j);
}

int
VCLI_ReadResult(int fd, unsigned *status, char **ptr, double tmo)
{
	char res[CLI_LINE0_LEN];	/* For NUL */
	int i, j;
	unsigned u, v, s;
	char *p = NULL;
	const char *err = "CLI communication error (hdr)";

	if (status == NULL)
		status = &s;
	if (ptr != NULL)
		*ptr = NULL;
<<<<<<< HEAD
	i = read_tmo(fd, res, CLI_LINE0_LEN, tmo);
	if (i != CLI_LINE0_LEN) {
		*status = CLIS_COMMS;
		if (ptr != NULL)
			*ptr = strdup_notnull("CLI communication error (hdr)");
		if (i != 0)
			return (i);
		return (*status);
	}
	assert(i == CLI_LINE0_LEN);
	assert(res[3] == ' ');
	assert(res[CLI_LINE0_LEN - 1] == '\n');
	res[CLI_LINE0_LEN - 1] = '\0';
	j = sscanf(res, "%u %u\n", &u, &v);
	xxxassert(j == 2);
	*status = u;
	MALLOC_NOTNULL(p, v + 1L);
	i = read_tmo(fd, p, v + 1, tmo);
	if (i < 0) {
		*status = CLIS_COMMS;
		FREE_NOTNULL(p);
		if (ptr != NULL)
			*ptr = strdup_notnull("CLI communication error (body)");
		return (i);
	}
	assert(i == v + 1);
	assert(p[v] == '\n');
	p[v] = '\0';
	if (ptr == NULL)
		FREE_NOTNULL(p);
	else
		*ptr = p;
	return (0);
=======
	do {
		i = read_tmo(fd, res, CLI_LINE0_LEN, tmo);
		if (i != CLI_LINE0_LEN)
			break;

		if (res[3] != ' ')
			break;

		if (res[CLI_LINE0_LEN - 1] != '\n')
			break;

		res[CLI_LINE0_LEN - 1] = '\0';
		j = sscanf(res, "%u %u\n", &u, &v);
		if (j != 2)
			break;

		err = "CLI communication error (body)";

		*status = u;
		p = malloc(v + 1L);
		if (p == NULL)
			break;

		i = read_tmo(fd, p, v + 1, tmo);
		if (i < 0)
			break;
		if (i != v + 1)
			break;
		if (p[v] != '\n')
			break;
		
		p[v] = '\0';
		if (ptr == NULL)
			free(p);
		else
			*ptr = p;
		return (0);
	} while(0);

	if (p != NULL)
		free(p);
	*status = CLIS_COMMS;
	if (ptr != NULL)
		*ptr = strdup(err);
	return (*status);
>>>>>>> f8fdde70
}<|MERGE_RESOLUTION|>--- conflicted
+++ resolved
@@ -171,41 +171,6 @@
 		status = &s;
 	if (ptr != NULL)
 		*ptr = NULL;
-<<<<<<< HEAD
-	i = read_tmo(fd, res, CLI_LINE0_LEN, tmo);
-	if (i != CLI_LINE0_LEN) {
-		*status = CLIS_COMMS;
-		if (ptr != NULL)
-			*ptr = strdup_notnull("CLI communication error (hdr)");
-		if (i != 0)
-			return (i);
-		return (*status);
-	}
-	assert(i == CLI_LINE0_LEN);
-	assert(res[3] == ' ');
-	assert(res[CLI_LINE0_LEN - 1] == '\n');
-	res[CLI_LINE0_LEN - 1] = '\0';
-	j = sscanf(res, "%u %u\n", &u, &v);
-	xxxassert(j == 2);
-	*status = u;
-	MALLOC_NOTNULL(p, v + 1L);
-	i = read_tmo(fd, p, v + 1, tmo);
-	if (i < 0) {
-		*status = CLIS_COMMS;
-		FREE_NOTNULL(p);
-		if (ptr != NULL)
-			*ptr = strdup_notnull("CLI communication error (body)");
-		return (i);
-	}
-	assert(i == v + 1);
-	assert(p[v] == '\n');
-	p[v] = '\0';
-	if (ptr == NULL)
-		FREE_NOTNULL(p);
-	else
-		*ptr = p;
-	return (0);
-=======
 	do {
 		i = read_tmo(fd, res, CLI_LINE0_LEN, tmo);
 		if (i != CLI_LINE0_LEN)
@@ -225,10 +190,7 @@
 		err = "CLI communication error (body)";
 
 		*status = u;
-		p = malloc(v + 1L);
-		if (p == NULL)
-			break;
-
+		MALLOC_NOTNULL(p, v + 1L);
 		i = read_tmo(fd, p, v + 1, tmo);
 		if (i < 0)
 			break;
@@ -239,17 +201,15 @@
 		
 		p[v] = '\0';
 		if (ptr == NULL)
-			free(p);
+			FREE_NOTNULL(p);
 		else
 			*ptr = p;
 		return (0);
 	} while(0);
 
-	if (p != NULL)
-		free(p);
+	FREE_ORNULL(p);
 	*status = CLIS_COMMS;
 	if (ptr != NULL)
-		*ptr = strdup(err);
+		*ptr = strdup_notnull(err);
 	return (*status);
->>>>>>> f8fdde70
 }