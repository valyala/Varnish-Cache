/*-
 * Copyright (c) 2006 Verdens Gang AS
 * Copyright (c) 2006-2011 Varnish Software AS
 * All rights reserved.
 *
 * Author: Poul-Henning Kamp <phk@phk.freebsd.dk>
 *
 * Redistribution and use in source and binary forms, with or without
 * modification, are permitted provided that the following conditions
 * are met:
 * 1. Redistributions of source code must retain the above copyright
 *    notice, this list of conditions and the following disclaimer.
 * 2. Redistributions in binary form must reproduce the above copyright
 *    notice, this list of conditions and the following disclaimer in the
 *    documentation and/or other materials provided with the distribution.
 *
 * THIS SOFTWARE IS PROVIDED BY THE AUTHOR AND CONTRIBUTORS ``AS IS'' AND
 * ANY EXPRESS OR IMPLIED WARRANTIES, INCLUDING, BUT NOT LIMITED TO, THE
 * IMPLIED WARRANTIES OF MERCHANTABILITY AND FITNESS FOR A PARTICULAR PURPOSE
 * ARE DISCLAIMED.  IN NO EVENT SHALL AUTHOR OR CONTRIBUTORS BE LIABLE
 * FOR ANY DIRECT, INDIRECT, INCIDENTAL, SPECIAL, EXEMPLARY, OR CONSEQUENTIAL
 * DAMAGES (INCLUDING, BUT NOT LIMITED TO, PROCUREMENT OF SUBSTITUTE GOODS
 * OR SERVICES; LOSS OF USE, DATA, OR PROFITS; OR BUSINESS INTERRUPTION)
 * HOWEVER CAUSED AND ON ANY THEORY OF LIABILITY, WHETHER IN CONTRACT, STRICT
 * LIABILITY, OR TORT (INCLUDING NEGLIGENCE OR OTHERWISE) ARISING IN ANY WAY
 * OUT OF THE USE OF THIS SOFTWARE, EVEN IF ADVISED OF THE POSSIBILITY OF
 * SUCH DAMAGE.
 *
 * Handle backend connections and backend request structures.
 *
 */

#include "config.h"

#include <poll.h>
#include <stdlib.h>

#include "cache.h"

#include "cache_backend.h"
#include "miniobj.h"
#include "vrt.h"
#include "vtcp.h"

/*--------------------------------------------------------------------
 * The "simple" director really isn't, since thats where all the actual
 * connections happen.  Nontheless, pretend it is simple by sequestering
 * the directoricity of it under this line.
 */

struct vdi_simple {
	MAGIC_HERE;
#define VDI_SIMPLE_MAGIC	0x476d25b7U

	struct director		dir;
	struct backend		*backend;
	const struct vrt_backend *vrt;
};

/*--------------------------------------------------------------------
 * Create default Host: header for backend request
 */
void
VDI_AddHostHeader(const struct sess *sp)
{

	CHECK_OBJ_NOTNULL(sp, SESS_MAGIC);
	CHECK_OBJ_NOTNULL(sp->wrk->bereq, HTTP_MAGIC);
	CHECK_OBJ_NOTNULL(sp->wrk->vbc, VBC_MAGIC);
	CHECK_OBJ_NOTNULL(sp->wrk->vbc->vdis, VDI_SIMPLE_MAGIC);
	http_PrintfHeader(sp->wrk, sp->vsl_id, sp->wrk->bereq,
	    "Host: %s", sp->wrk->vbc->vdis->vrt->hosthdr);
}

/*--------------------------------------------------------------------*/

/* Private interface from backend_cfg.c */
void
VBE_ReleaseConn(struct vbc *vc)
{

	CHECK_OBJ_NOTNULL(vc, VBC_MAGIC);
	assert(vc->backend == NULL);
	assert(vc->fd < 0);

	vc->addr = NULL;
	vc->addrlen = 0;
	vc->recycled = 0;
	Lck_Lock(&VBE_mtx);
	VSC_C_main->n_vbc--;
	Lck_Unlock(&VBE_mtx);
	FREE_OBJ_NOTNULL(vc, VBC_MAGIC);
}

#define FIND_TMO(tmx, dst, sp, be)		\
	do {					\
		dst = sp->wrk->tmx;		\
		if (dst == 0.0)			\
			dst = be->tmx;		\
		if (dst == 0.0)			\
			dst = cache_param->tmx;	\
	} while (0)

/*--------------------------------------------------------------------
 * Attempt to connect to a given addrinfo entry.
 *
 * Must be called with locked backend, but will release the backend
 * lock during the slow/sleeping stuff, so that other worker threads
 * can have a go, while we ponder.
 *
 */

static int
vbe_TryConnect(const struct sess *sp, int pf, const struct sockaddr_storage *sa,
    socklen_t salen, const struct vdi_simple *vs)
{
	int s, i, tmo;
	double tmod;

	CHECK_OBJ_NOTNULL(sp, SESS_MAGIC);
	CHECK_OBJ_NOTNULL(vs, VDI_SIMPLE_MAGIC);

	s = socket(pf, SOCK_STREAM, 0);
	if (s < 0)
		return (s);

	FIND_TMO(connect_timeout, tmod, sp, vs->vrt);

	tmo = (int)(tmod * 1000.0);

	i = VTCP_connect(s, sa, salen, tmo);

	if (i != 0) {
		XXXAZ(close(s));
		return (-1);
	}

	return (s);
}

/*--------------------------------------------------------------------*/

static void
bes_conn_try(const struct sess *sp, struct vbc *vc, const struct vdi_simple *vs)
{
	int s;
	struct backend *bp = vs->backend;
	char abuf1[VTCP_ADDRBUFSIZE];
	char pbuf1[VTCP_PORTBUFSIZE];

	CHECK_OBJ_NOTNULL(vs, VDI_SIMPLE_MAGIC);

	Lck_Lock(&bp->mtx);
	bp->refcount++;
	bp->n_conn++;		/* It mostly works */
	Lck_Unlock(&bp->mtx);

	s = -1;
	assert(bp->ipv6 != NULL || bp->ipv4 != NULL);

	/* release lock during stuff that can take a long time */

	if (cache_param->prefer_ipv6 && bp->ipv6 != NULL) {
		s = vbe_TryConnect(sp, PF_INET6, bp->ipv6, bp->ipv6len, vs);
		vc->addr = bp->ipv6;
		vc->addrlen = bp->ipv6len;
	}
	if (s == -1 && bp->ipv4 != NULL) {
		s = vbe_TryConnect(sp, PF_INET, bp->ipv4, bp->ipv4len, vs);
		vc->addr = bp->ipv4;
		vc->addrlen = bp->ipv4len;
	}
	if (s == -1 && !cache_param->prefer_ipv6 && bp->ipv6 != NULL) {
		s = vbe_TryConnect(sp, PF_INET6, bp->ipv6, bp->ipv6len, vs);
		vc->addr = bp->ipv6;
		vc->addrlen = bp->ipv6len;
	}

	vc->fd = s;
	if (s < 0) {
		Lck_Lock(&bp->mtx);
		bp->n_conn--;
		bp->refcount--;		/* Only keep ref on success */
		Lck_Unlock(&bp->mtx);
		vc->addr = NULL;
		vc->addrlen = 0;
	} else {
		vc->vsl_id = s | VSL_BACKENDMARKER;
		VTCP_myname(s, abuf1, sizeof abuf1, pbuf1, sizeof pbuf1);
		WSL(sp->wrk, SLT_BackendOpen, vc->vsl_id, "%s %s %s ",
		    vs->backend->display_name, abuf1, pbuf1);
	}

}

/*--------------------------------------------------------------------
 * Check that there is still something at the far end of a given socket.
 * We poll the fd with instant timeout, if there are any events we can't
 * use it (backends are not allowed to pipeline).
 */

static int
vbe_CheckFd(int fd)
{
	struct pollfd pfd;

	pfd.fd = fd;
	pfd.events = POLLIN;
	pfd.revents = 0;
	return(poll(&pfd, 1, 0) == 0);
}

/*--------------------------------------------------------------------
 * Manage a pool of vbc structures.
 * XXX: as an experiment, make this caching controled by a parameter
 * XXX: so we can see if it has any effect.
 */

static struct vbc *
vbe_NewConn(void)
{
	struct vbc *vc;

	ALLOC_OBJ_NOTNULL(vc, VBC_MAGIC);
	vc->fd = -1;
	Lck_Lock(&VBE_mtx);
	VSC_C_main->n_vbc++;
	Lck_Unlock(&VBE_mtx);
	return (vc);
}

/*--------------------------------------------------------------------
 * It evaluates if a backend is healthy _for_a_specific_object_.
 * That means that it relies on sp->objcore->objhead. This is mainly for
 * saint-mode, but also takes backend->healthy into account. If
 * cache_param->saintmode_threshold is 0, this is basically just a test of
 * backend->healthy.
 *
 * The threshold has to be evaluated _after_ the timeout check, otherwise
 * items would never time out once the threshold is reached.
 */

static unsigned int
vbe_Healthy(const struct vdi_simple *vs, const struct sess *sp)
{
	struct trouble *tr;
	struct trouble *tr2;
	struct trouble *old;
	unsigned i = 0, retval;
	unsigned int threshold;
	struct backend *backend;
	uintptr_t target;
	double now;

	CHECK_OBJ_NOTNULL(sp, SESS_MAGIC);
	CHECK_OBJ_NOTNULL(vs, VDI_SIMPLE_MAGIC);
	backend = vs->backend;
	CHECK_OBJ_NOTNULL(backend, BACKEND_MAGIC);

	if (backend->admin_health == ah_probe && !backend->healthy)
		return (0);

	if (backend->admin_health == ah_sick)
		return (0);

	/* VRT/VCC sets threshold to UINT_MAX to mark that it's not
	 * specified by VCL (thus use param).
	 */
	if (vs->vrt->saintmode_threshold == UINT_MAX)
		threshold = cache_param->saintmode_threshold;
	else
		threshold = vs->vrt->saintmode_threshold;

	if (backend->admin_health == ah_healthy)
		threshold = UINT_MAX;

	/* Saintmode is disabled */
	if (threshold == 0)
		return (1);

	if (sp->objcore == NULL)
		return (1);

	now = sp->t_req;
	target = (uintptr_t)(sp->objcore->objhead);

	old = NULL;
	retval = 1;
	Lck_Lock(&backend->mtx);
	VTAILQ_FOREACH_SAFE(tr, &backend->troublelist, list, tr2) {
		CHECK_OBJ_NOTNULL(tr, TROUBLE_MAGIC);

		if (tr->timeout < now) {
			VTAILQ_REMOVE(&backend->troublelist, tr, list);
			old = tr;
			retval = 1;
			break;
		}

		if (tr->target == target) {
			retval = 0;
			break;
		}

		/* If the threshold is at 1, a single entry on the list
		 * will disable the backend. Since 0 is disable, ++i
		 * instead of i++ to allow this behavior.
		 */
		if (++i >= threshold) {
			retval = 0;
			break;
		}
	}
	Lck_Unlock(&backend->mtx);

	if (old != NULL)
		FREE_OBJ_NOTNULL(old, TROUBLE_MAGIC);

	return (retval);
}

/*--------------------------------------------------------------------
 * Get a connection to a particular backend.
 */

static struct vbc *
vbe_GetVbe(const struct sess *sp, struct vdi_simple *vs)
{
	struct vbc *vc;
	struct backend *bp;

	CHECK_OBJ_NOTNULL(sp, SESS_MAGIC);
	CHECK_OBJ_NOTNULL(vs, VDI_SIMPLE_MAGIC);
	bp = vs->backend;
	CHECK_OBJ_NOTNULL(bp, BACKEND_MAGIC);

	/* first look for vbc's we can recycle */
	while (1) {
		Lck_Lock(&bp->mtx);
		vc = VTAILQ_FIRST(&bp->connlist);
		if (vc != NULL) {
			bp->refcount++;
			assert(vc->backend == bp);
			assert(vc->fd >= 0);
			AN(vc->addr);
			VTAILQ_REMOVE(&bp->connlist, vc, list);
		}
		Lck_Unlock(&bp->mtx);
		if (vc == NULL)
			break;
		if (vbe_CheckFd(vc->fd)) {
			/* XXX locking of stats */
			VSC_C_main->backend_reuse += 1;
			WSP(sp, SLT_Backend, "%d %s %s",
			    vc->fd, sp->director->vcl_name, bp->display_name);
			vc->vdis = vs;
			vc->recycled = 1;
			return (vc);
		}
		VSC_C_main->backend_toolate++;
		WSL(sp->wrk, SLT_BackendClose, vc->vsl_id, "%s", bp->display_name);

		/* Checkpoint log to flush all info related to this connection
		   before the OS reuses the FD */
		WSL_Flush(sp->wrk, 0);

		VTCP_close(&vc->fd);
		VBE_DropRefConn(bp);
		vc->backend = NULL;
		VBE_ReleaseConn(vc);
	}

	if (!vbe_Healthy(vs, sp)) {
		VSC_C_main->backend_unhealthy++;
		return (NULL);
	}

	if (vs->vrt->max_connections > 0 &&
	    bp->n_conn >= vs->vrt->max_connections) {
		VSC_C_main->backend_busy++;
		return (NULL);
	}

	vc = vbe_NewConn();
	assert(vc->fd == -1);
	AZ(vc->backend);
	bes_conn_try(sp, vc, vs);
	if (vc->fd < 0) {
		VBE_ReleaseConn(vc);
		VSC_C_main->backend_fail++;
		return (NULL);
	}
	vc->backend = bp;
	VSC_C_main->backend_conn++;
	WSP(sp, SLT_Backend, "%d %s %s",
	    vc->fd, sp->director->vcl_name, bp->display_name);
	vc->vdis = vs;
	return (vc);
}

/*--------------------------------------------------------------------
 * Returns the backend if and only if the this is a simple director.
 * XXX: Needs a better name and possibly needs a better general approach.
 * XXX: This is mainly used by the DNS director to fetch the actual backend
 * XXX: so it can compare DNS lookups with the actual IP.
 */

struct backend *
vdi_get_backend_if_simple(const struct director *d)
{
	CHECK_OBJ_NOTNULL(d, DIRECTOR_MAGIC);
	struct vdi_simple *vs;

<<<<<<< HEAD
=======
	vs2 = d->priv;
	if (vs2->magic != VDI_SIMPLE_MAGIC)
		return (NULL);
>>>>>>> d4645b36
	CAST_OBJ_NOTNULL(vs, d->priv, VDI_SIMPLE_MAGIC);
	return (vs->backend);
}

/*--------------------------------------------------------------------
 *
 */

void
VBE_UseHealth(const struct director *vdi)
{
	struct vdi_simple *vs;

	ASSERT_CLI();

	if (strcmp(vdi->name, "simple"))
		return;
	CAST_OBJ_NOTNULL(vs, vdi->priv, VDI_SIMPLE_MAGIC);
	if (vs->vrt->probe == NULL)
		return;
	VBP_Use(vs->backend, vs->vrt->probe);
}

/*--------------------------------------------------------------------
 *
 */

static struct vbc * __match_proto__(vdi_getfd_f)
vdi_simple_getfd(const struct director *d, struct sess *sp)
{
	struct vdi_simple *vs;
	struct vbc *vc;

	CHECK_OBJ_NOTNULL(sp, SESS_MAGIC);
	CHECK_OBJ_NOTNULL(d, DIRECTOR_MAGIC);
	CAST_OBJ_NOTNULL(vs, d->priv, VDI_SIMPLE_MAGIC);
	vc = vbe_GetVbe(sp, vs);
	if (vc != NULL) {
		FIND_TMO(first_byte_timeout,
		    vc->first_byte_timeout, sp, vs->vrt);
		FIND_TMO(between_bytes_timeout,
		    vc->between_bytes_timeout, sp, vs->vrt);
	}
	return (vc);
}

static unsigned
vdi_simple_healthy(const struct director *d, const struct sess *sp)
{
	struct vdi_simple *vs;

	CHECK_OBJ_NOTNULL(d, DIRECTOR_MAGIC);
	CAST_OBJ_NOTNULL(vs, d->priv, VDI_SIMPLE_MAGIC);
	return (vbe_Healthy(vs, sp));
}

static void
vdi_simple_fini(const struct director *d)
{
	struct vdi_simple *vs;

	ASSERT_CLI();
	CHECK_OBJ_NOTNULL(d, DIRECTOR_MAGIC);
	CAST_OBJ_NOTNULL(vs, d->priv, VDI_SIMPLE_MAGIC);

	if (vs->vrt->probe != NULL)
		VBP_Remove(vs->backend, vs->vrt->probe);
	VBE_DropRefVcl(vs->backend);
	CHECK_OBJ_NOTNULL(&vs->dir, DIRECTOR_MAGIC);
	FREE_ORNULL(vs->dir.vcl_name);
	SET_MAGIC(&vs->dir, 0);
	FREE_OBJ_NOTNULL(vs, VDI_SIMPLE_MAGIC);
}

void
VRT_init_dir_simple(struct cli *cli, struct director **bp, int idx,
    const void *priv)
{
	const struct vrt_backend *t;
	struct vdi_simple *vs;

	ASSERT_CLI();
	(void)cli;
	t = priv;

	ALLOC_OBJ_NOTNULL(vs, VDI_SIMPLE_MAGIC);
	SET_MAGIC(&vs->dir, DIRECTOR_MAGIC);
	vs->dir.priv = vs;
	vs->dir.name = "simple";
	REPLACE(vs->dir.vcl_name, t->vcl_name);
	vs->dir.getfd = vdi_simple_getfd;
	vs->dir.fini = vdi_simple_fini;
	vs->dir.healthy = vdi_simple_healthy;

	vs->vrt = t;

	vs->backend = VBE_AddBackend(cli, t);
	if (vs->vrt->probe != NULL)
		VBP_Insert(vs->backend, vs->vrt->probe, vs->vrt->hosthdr);

	bp[idx] = &vs->dir;
}<|MERGE_RESOLUTION|>--- conflicted
+++ resolved
@@ -411,12 +411,6 @@
 	CHECK_OBJ_NOTNULL(d, DIRECTOR_MAGIC);
 	struct vdi_simple *vs;
 
-<<<<<<< HEAD
-=======
-	vs2 = d->priv;
-	if (vs2->magic != VDI_SIMPLE_MAGIC)
-		return (NULL);
->>>>>>> d4645b36
 	CAST_OBJ_NOTNULL(vs, d->priv, VDI_SIMPLE_MAGIC);
 	return (vs->backend);
 }
