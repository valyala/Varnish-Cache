--- conflicted
+++ resolved
@@ -403,13 +403,8 @@
 			Lck_Unlock(&pool_mtx);
 			VTIM_sleep(cache_param->wthread_fail_delay * 1e-3);
 		} else {
-<<<<<<< HEAD
 			XXXAZ(pthread_detach(tp));
-			VTIM_sleep(params->wthread_add_delay * 1e-3);
-=======
-			AZ(pthread_detach(tp));
 			VTIM_sleep(cache_param->wthread_add_delay * 1e-3);
->>>>>>> d4645b36
 			qp->nthr++;
 			Lck_Lock(&pool_mtx);
 			VSC_C_main->threads++;
@@ -450,15 +445,9 @@
 
 	while (1) {
 		/* Set the stacksize for worker threads we create */
-<<<<<<< HEAD
-		if (params->wthread_stacksize != UINT_MAX)
+		if (cache_param->wthread_stacksize != UINT_MAX)
 			XXXAZ(pthread_attr_setstacksize(&tp_attr,
-			    params->wthread_stacksize));
-=======
-		if (cache_param->wthread_stacksize != UINT_MAX)
-			AZ(pthread_attr_setstacksize(&tp_attr,
-			    cache_param->wthread_stacksize));
->>>>>>> d4645b36
+			      cache_param->wthread_stacksize));
 		else {
 			XXXAZ(pthread_attr_destroy(&tp_attr));
 			XXXAZ(pthread_attr_init(&tp_attr));
@@ -469,17 +458,10 @@
 		if (pp->nthr < cache_param->wthread_min)
 			continue;
 
-<<<<<<< HEAD
 		XXXAZ(clock_gettime(CLOCK_MONOTONIC, &ts));
-		ts.tv_sec += params->wthread_purge_delay / 1000;
+		ts.tv_sec += cache_param->wthread_purge_delay / 1000;
 		ts.tv_nsec += 
-		    (params->wthread_purge_delay % 1000) * 1000000;
-=======
-		AZ(clock_gettime(CLOCK_MONOTONIC, &ts));
-		ts.tv_sec += cache_param->wthread_purge_delay / 1000;
-		ts.tv_nsec +=
 		    (cache_param->wthread_purge_delay % 1000) * 1000000;
->>>>>>> d4645b36
 		if (ts.tv_nsec >= 1000000000) {
 			ts.tv_sec++;
 			ts.tv_nsec -= 1000000000;
