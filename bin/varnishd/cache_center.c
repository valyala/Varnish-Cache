/*-
 * Copyright (c) 2006 Verdens Gang AS
 * Copyright (c) 2006-2011 Varnish Software AS
 * All rights reserved.
 *
 * Author: Poul-Henning Kamp <phk@phk.freebsd.dk>
 *
 * Redistribution and use in source and binary forms, with or without
 * modification, are permitted provided that the following conditions
 * are met:
 * 1. Redistributions of source code must retain the above copyright
 *    notice, this list of conditions and the following disclaimer.
 * 2. Redistributions in binary form must reproduce the above copyright
 *    notice, this list of conditions and the following disclaimer in the
 *    documentation and/or other materials provided with the distribution.
 *
 * THIS SOFTWARE IS PROVIDED BY THE AUTHOR AND CONTRIBUTORS ``AS IS'' AND
 * ANY EXPRESS OR IMPLIED WARRANTIES, INCLUDING, BUT NOT LIMITED TO, THE
 * IMPLIED WARRANTIES OF MERCHANTABILITY AND FITNESS FOR A PARTICULAR PURPOSE
 * ARE DISCLAIMED.  IN NO EVENT SHALL AUTHOR OR CONTRIBUTORS BE LIABLE
 * FOR ANY DIRECT, INDIRECT, INCIDENTAL, SPECIAL, EXEMPLARY, OR CONSEQUENTIAL
 * DAMAGES (INCLUDING, BUT NOT LIMITED TO, PROCUREMENT OF SUBSTITUTE GOODS
 * OR SERVICES; LOSS OF USE, DATA, OR PROFITS; OR BUSINESS INTERRUPTION)
 * HOWEVER CAUSED AND ON ANY THEORY OF LIABILITY, WHETHER IN CONTRACT, STRICT
 * LIABILITY, OR TORT (INCLUDING NEGLIGENCE OR OTHERWISE) ARISING IN ANY WAY
 * OUT OF THE USE OF THIS SOFTWARE, EVEN IF ADVISED OF THE POSSIBILITY OF
 * SUCH DAMAGE.
 *
 * This file contains the central state machine for pushing requests.
 *
 * We cannot just use direct calls because it is possible to kick a
 * request back to the lookup stage (usually after a rewrite).  The
 * state engine also allows us to break the processing up into some
 * logical chunks which improves readability a little bit.
 *
 * Since the states are rather nasty in detail, I have decided to embedd
 * a dot(1) graph in the source code comments.  So to see the big picture,
 * extract the DOT lines and run though dot(1), for instance with the
 * command:
 *	sed -n '/^DOT/s///p' cache_center.c | dot -Tps > /tmp/_.ps
 */

/*
DOT digraph vcl_center {
xDOT	page="8.2,11.5"
DOT	size="7.2,10.5"
DOT	margin="0.5"
DOT	center="1"
DOT acceptor [
DOT	shape=hexagon
DOT	label="Request received"
DOT ]
DOT ERROR [shape=plaintext]
DOT RESTART [shape=plaintext]
DOT acceptor -> start [style=bold,color=green]
 */

#include "config.h"

#include <math.h>
#include <poll.h>
#include <stdio.h>
#include <stdlib.h>

#include "cache.h"

#include "hash/hash_slinger.h"
#include "vcl.h"
#include "vcli_priv.h"
#include "vsha256.h"
#include "vtcp.h"
#include "vtim.h"

#ifndef HAVE_SRANDOMDEV
#include "compat/srandomdev.h"
#endif

static unsigned xids;

/*--------------------------------------------------------------------
 * WAIT
 * Wait (briefly) until we have a full request in our htc.
 */

static int
cnt_wait(struct sess *sp)
{
	int i;
	struct pollfd pfd[1];

	CHECK_OBJ_NOTNULL(sp, SESS_MAGIC);
	AZ(sp->vcl);
	AZ(sp->obj);
	assert(sp->xid == 0);

	i = HTC_Complete(sp->htc);
	if (i == 0 && cache_param->session_linger > 0) {
		pfd[0].fd = sp->fd;
		pfd[0].events = POLLIN;
		pfd[0].revents = 0;
		i = poll(pfd, 1, cache_param->session_linger);
		if (i)
			i = HTC_Rx(sp->htc);
	}
	if (i == 0) {
		WSP(sp, SLT_Debug, "herding");
		sp->wrk->stats.sess_herd++;
		SES_Charge(sp);
		sp->wrk = NULL;
		Pool_Wait(sp);
		return (1);
	}
	if (i == 1) {
		sp->step = STP_START;
		return (0);
	}
	if (i == -2) {
		SES_Close(sp, "overflow");
		return (0);
	}
	if (i == -1 && Tlen(sp->htc->rxbuf) == 0 &&
	    (errno == 0 || errno == ECONNRESET))
		SES_Close(sp, "EOF");
	else
		SES_Close(sp, "error");
	sp->step = STP_DONE;
	return (0);
}

/*--------------------------------------------------------------------
 * We have a refcounted object on the session, now deliver it.
 *
DOT subgraph xcluster_prepresp {
DOT	prepresp [
DOT		shape=ellipse
DOT		label="Filter obj.->resp."
DOT	]
DOT	vcl_deliver [
DOT		shape=record
DOT		label="vcl_deliver()|resp."
DOT	]
DOT	prepresp -> vcl_deliver [style=bold,color=green]
DOT	prepresp -> vcl_deliver [style=bold,color=cyan]
DOT	prepresp -> vcl_deliver [style=bold,color=red]
DOT	prepresp -> vcl_deliver [style=bold,color=blue,]
DOT	vcl_deliver -> deliver [style=bold,color=green,label=deliver]
DOT	vcl_deliver -> deliver [style=bold,color=red]
DOT	vcl_deliver -> deliver [style=bold,color=blue]
DOT     vcl_deliver -> errdeliver [label="error"]
DOT     errdeliver [label="ERROR",shape=plaintext]
DOT     vcl_deliver -> rstdeliver [label="restart",color=purple]
DOT     rstdeliver [label="RESTART",shape=plaintext]
DOT     vcl_deliver -> streambody [style=bold,color=cyan,label="deliver"]
DOT }
 *
 */

static int
cnt_prepresp(struct sess *sp)
{

	CHECK_OBJ_NOTNULL(sp, SESS_MAGIC);
	CHECK_OBJ_NOTNULL(sp->obj, OBJECT_MAGIC);
	CHECK_OBJ_NOTNULL(sp->vcl, VCL_CONF_MAGIC);

	if (sp->wrk->do_stream)
		AssertObjCorePassOrBusy(sp->obj->objcore);

	sp->wrk->res_mode = 0;

	if ((sp->wrk->h_content_length != NULL || !sp->wrk->do_stream) &&
	    !sp->wrk->do_gzip && !sp->wrk->do_gunzip)
		sp->wrk->res_mode |= RES_LEN;

	if (!sp->disable_esi && sp->obj->esidata != NULL) {
		/* In ESI mode, we don't know the aggregate length */
		sp->wrk->res_mode &= ~RES_LEN;
		sp->wrk->res_mode |= RES_ESI;
	}

	if (sp->esi_level > 0) {
		sp->wrk->res_mode &= ~RES_LEN;
		sp->wrk->res_mode |= RES_ESI_CHILD;
	}

	if (cache_param->http_gzip_support && sp->obj->gziped &&
	    !RFC2616_Req_Gzip(sp)) {
		/*
		 * We don't know what it uncompresses to
		 * XXX: we could cache that
		 */
		sp->wrk->res_mode &= ~RES_LEN;
		sp->wrk->res_mode |= RES_GUNZIP;
	}

	if (!(sp->wrk->res_mode & (RES_LEN|RES_CHUNKED|RES_EOF))) {
		if (sp->obj->len == 0 && !sp->wrk->do_stream)
			/*
			 * If the object is empty, neither ESI nor GUNZIP
			 * can make it any different size
			 */
			sp->wrk->res_mode |= RES_LEN;
		else if (!sp->wantbody) {
			/* Nothing */
		} else if (sp->http->protover >= 11) {
			sp->wrk->res_mode |= RES_CHUNKED;
		} else {
			sp->wrk->res_mode |= RES_EOF;
			sp->doclose = "EOF mode";
		}
	}

	sp->t_resp = VTIM_real();
	if (sp->obj->objcore != NULL) {
<<<<<<< HEAD
		if ((sp->t_resp - sp->obj->last_lru) > params->lru_timeout &&
		    !sp->wrk->do_stream && EXP_Touch(sp->obj->objcore))
=======
		if ((sp->t_resp - sp->obj->last_lru) > cache_param->lru_timeout &&
		    EXP_Touch(sp->obj->objcore))
>>>>>>> 4f9e61d6
			sp->obj->last_lru = sp->t_resp;
		sp->obj->last_use = sp->t_resp;	/* XXX: locking ? */
	}
	http_Setup(sp->wrk->resp, sp->wrk->ws);
	RES_BuildHttp(sp);
	VCL_deliver_method(sp);
	switch (sp->handling) {
	case VCL_RET_DELIVER:
		break;
	case VCL_RET_RESTART:
		if (sp->restarts >= cache_param->max_restarts)
			break;
		if (sp->wrk->do_stream) {
			VDI_CloseFd(sp->wrk);
			HSH_Drop(sp);
		} else {
			(void)HSH_Deref(sp->wrk, NULL, &sp->obj);
		}
		AZ(sp->obj);
		sp->restarts++;
		sp->director = NULL;
		sp->wrk->h_content_length = NULL;
		http_Setup(sp->wrk->bereq, NULL);
		http_Setup(sp->wrk->beresp, NULL);
		http_Setup(sp->wrk->resp, NULL);
		sp->step = STP_RECV;
		return (0);
	default:
		WRONG("Illegal action in vcl_deliver{}");
	}
	if (sp->wrk->do_stream) {
		AssertObjCorePassOrBusy(sp->obj->objcore);
		sp->step = STP_STREAMBODY;
	} else {
		sp->step = STP_DELIVER;
	}
	return (0);
}

/*--------------------------------------------------------------------
 * Deliver an already stored object
 *
DOT subgraph xcluster_deliver {
DOT	deliver [
DOT		shape=ellipse
DOT		label="Send body"
DOT	]
DOT }
DOT deliver -> DONE [style=bold,color=green]
DOT deliver -> DONE [style=bold,color=red]
DOT deliver -> DONE [style=bold,color=blue]
 *
 */

static int
cnt_deliver(struct sess *sp)
{

	sp->director = NULL;
	sp->restarts = 0;

	RES_WriteObj(sp);

	assert(WRW_IsReleased(sp->wrk));
	assert(sp->wrk->wrw.ciov == sp->wrk->wrw.siov);
	(void)HSH_Deref(sp->wrk, NULL, &sp->obj);
	http_Setup(sp->wrk->resp, NULL);
	sp->step = STP_DONE;
	return (0);
}

/*--------------------------------------------------------------------
 * This is the final state, figure out if we should close or recycle
 * the client connection
 *
DOT	DONE [
DOT		shape=hexagon
DOT		label="Request completed"
DOT	]
 */

static int
cnt_done(struct sess *sp)
{
	double dh, dp, da;
	int i;

	CHECK_OBJ_NOTNULL(sp, SESS_MAGIC);
	CHECK_OBJ_ORNULL(sp->vcl, VCL_CONF_MAGIC);

	AZ(sp->obj);
	AZ(sp->wrk->vbc);
	sp->director = NULL;
	sp->restarts = 0;

	sp->wrk->do_esi = 0;
	sp->wrk->do_gunzip = 0;
	sp->wrk->do_gzip = 0;
	sp->wrk->do_stream = 0;
	sp->wrk->is_gunzip = 0;
	sp->wrk->is_gzip = 0;

	if (sp->vcl != NULL && sp->esi_level == 0) {
		if (sp->wrk->vcl != NULL)
			VCL_Rel(&sp->wrk->vcl);
		sp->wrk->vcl = sp->vcl;
		sp->vcl = NULL;
	}

	SES_Charge(sp);

	sp->t_end = VTIM_real();
	sp->wrk->lastused = sp->t_end;
	if (sp->xid == 0) {
		sp->t_req = sp->t_end;
		sp->t_resp = sp->t_end;
	} else if (sp->esi_level == 0) {
		dp = sp->t_resp - sp->t_req;
		da = sp->t_end - sp->t_resp;
		dh = sp->t_req - sp->t_open;
		/* XXX: Add StatReq == StatSess */
		/* XXX: Workaround for pipe */
		if (sp->fd >= 0) {
			WSP(sp, SLT_Length, "%ju",
			    (uintmax_t)sp->req_bodybytes);
		}
		WSP(sp, SLT_ReqEnd, "%u %.9f %.9f %.9f %.9f %.9f",
		    sp->xid, sp->t_req, sp->t_end, dh, dp, da);
	}
	sp->xid = 0;
	sp->t_open = sp->t_end;
	sp->t_resp = NAN;
	WSL_Flush(sp->wrk, 0);

	/* If we did an ESI include, don't mess up our state */
	if (sp->esi_level > 0)
		return (1);

	sp->req_bodybytes = 0;

	sp->t_req = NAN;
	sp->hash_always_miss = 0;
	sp->hash_ignore_busy = 0;

	if (sp->fd >= 0 && sp->doclose != NULL) {
		/*
		 * This is an orderly close of the connection; ditch nolinger
		 * before we close, to get queued data transmitted.
		 */
		// XXX: not yet (void)VTCP_linger(sp->fd, 0);
		SES_Close(sp, sp->doclose);
	}

	if (sp->fd < 0) {
		sp->wrk->stats.sess_closed++;
		SES_Delete(sp, NULL);
		return (1);
	}

	if (sp->wrk->stats.client_req >= cache_param->wthread_stats_rate)
		WRK_SumStat(sp->wrk);
	/* Reset the workspace to the session-watermark */
	WS_Reset(sp->ws, sp->ws_ses);
	WS_Reset(sp->wrk->ws, NULL);

	i = HTC_Reinit(sp->htc);
	if (i == 1) {
		sp->wrk->stats.sess_pipeline++;
		sp->step = STP_START;
		return (0);
	}
	if (Tlen(sp->htc->rxbuf)) {
		sp->wrk->stats.sess_readahead++;
		sp->step = STP_WAIT;
		return (0);
	}
	if (cache_param->session_linger > 0) {
		sp->wrk->stats.sess_linger++;
		sp->step = STP_WAIT;
		return (0);
	}
	sp->wrk->stats.sess_herd++;
	sp->wrk = NULL;
	Pool_Wait(sp);
	return (1);
}

/*--------------------------------------------------------------------
 * Emit an error
 *
DOT subgraph xcluster_error {
DOT	vcl_error [
DOT		shape=record
DOT		label="vcl_error()|resp."
DOT	]
DOT	ERROR -> vcl_error
DOT	vcl_error-> prepresp [label=deliver]
DOT }
DOT vcl_error-> rsterr [label="restart",color=purple]
DOT rsterr [label="RESTART",shape=plaintext]
 */

static int
cnt_error(struct sess *sp)
{
	struct worker *w;
	struct http *h;
	char date[40];

	CHECK_OBJ_NOTNULL(sp, SESS_MAGIC);

	sp->wrk->do_esi = 0;
	sp->wrk->is_gzip = 0;
	sp->wrk->is_gunzip = 0;
	sp->wrk->do_gzip = 0;
	sp->wrk->do_gunzip = 0;
	sp->wrk->do_stream = 0;

	w = sp->wrk;
	if (sp->obj == NULL) {
		HSH_Prealloc(sp);
		EXP_Clr(&w->exp);
		sp->obj = STV_NewObject(sp, NULL, cache_param->http_resp_size,
		     &w->exp, (uint16_t)cache_param->http_max_hdr);
		if (sp->obj == NULL)
			sp->obj = STV_NewObject(sp, TRANSIENT_STORAGE,
			    cache_param->http_resp_size, &w->exp,
			    (uint16_t)cache_param->http_max_hdr);
		if (sp->obj == NULL) {
			sp->doclose = "Out of objects";
			sp->director = NULL;
			sp->wrk->h_content_length = NULL;
			http_Setup(sp->wrk->beresp, NULL);
			http_Setup(sp->wrk->bereq, NULL);
			sp->step = STP_DONE;
			return(0);
		}
		AN(sp->obj);
		sp->obj->xid = sp->xid;
		sp->obj->exp.entered = sp->t_req;
	} else {
		/* XXX: Null the headers ? */
	}
	CHECK_OBJ_NOTNULL(sp->obj, OBJECT_MAGIC);
	h = sp->obj->http;

	if (sp->err_code < 100 || sp->err_code > 999)
		sp->err_code = 501;

	http_PutProtocol(w, sp->vsl_id, h, "HTTP/1.1");
	http_PutStatus(h, sp->err_code);
	VTIM_format(VTIM_real(), date);
	http_PrintfHeader(w, sp->vsl_id, h, "Date: %s", date);
	http_SetHeader(w, sp->vsl_id, h, "Server: Varnish");

	if (sp->err_reason != NULL)
		http_PutResponse(w, sp->vsl_id, h, sp->err_reason);
	else
		http_PutResponse(w, sp->vsl_id, h,
		    http_StatusMessage(sp->err_code));
	VCL_error_method(sp);

	if (sp->handling == VCL_RET_RESTART &&
	    sp->restarts <  cache_param->max_restarts) {
		HSH_Drop(sp);
		sp->director = NULL;
		sp->restarts++;
		sp->step = STP_RECV;
		return (0);
	} else if (sp->handling == VCL_RET_RESTART)
		sp->handling = VCL_RET_DELIVER;


	/* We always close when we take this path */
	sp->doclose = "error";
	sp->wantbody = 1;

	assert(sp->handling == VCL_RET_DELIVER);
	sp->err_code = 0;
	sp->err_reason = NULL;
	http_Setup(sp->wrk->bereq, NULL);
	sp->step = STP_PREPRESP;
	return (0);
}

/*--------------------------------------------------------------------
 * Fetch response headers from the backend
 *
DOT subgraph xcluster_fetch {
DOT	fetch [
DOT		shape=ellipse
DOT		label="fetch hdr\nfrom backend\n(find obj.ttl)"
DOT	]
DOT	vcl_fetch [
DOT		shape=record
DOT		label="vcl_fetch()|req.\nbereq.\nberesp."
DOT	]
DOT	fetch -> vcl_fetch [style=bold,color=blue]
DOT	fetch -> vcl_fetch [style=bold,color=red]
DOT	fetch_pass [
DOT		shape=ellipse
DOT		label="obj.f.pass=true"
DOT	]
DOT	vcl_fetch -> fetch_pass [label="hit_for_pass",style=bold,color=red]
DOT }
DOT fetch_pass -> fetchbody [style=bold,color=red]
DOT vcl_fetch -> fetchbody [label="deliver",style=bold,color=blue]
DOT vcl_fetch -> rstfetch [label="restart",color=purple]
DOT rstfetch [label="RESTART",shape=plaintext]
DOT fetch -> errfetch
DOT vcl_fetch -> errfetch [label="error"]
DOT errfetch [label="ERROR",shape=plaintext]
 */

static int
cnt_fetch(struct sess *sp)
{
	int i;

	CHECK_OBJ_NOTNULL(sp, SESS_MAGIC);
	CHECK_OBJ_NOTNULL(sp->vcl, VCL_CONF_MAGIC);

	AN(sp->director);
	AZ(sp->wrk->vbc);
	AZ(sp->wrk->h_content_length);
	AZ(sp->wrk->do_close);
	AZ(sp->wrk->storage_hint);

	http_Setup(sp->wrk->beresp, sp->wrk->ws);

	i = FetchHdr(sp);
	/*
	 * If we recycle a backend connection, there is a finite chance
	 * that the backend closed it before we get a request to it.
	 * Do a single retry in that case.
	 */
	if (i == 1) {
		VSC_C_main->backend_retry++;
		i = FetchHdr(sp);
	}

	if (i) {
		sp->handling = VCL_RET_ERROR;
		sp->err_code = 503;
	} else {
		/*
		 * These two headers can be spread over multiple actual headers
		 * and we rely on their content outside of VCL, so collect them
		 * into one line here.
		 */
		http_CollectHdr(sp->wrk->beresp, H_Cache_Control);
		http_CollectHdr(sp->wrk->beresp, H_Vary);

		/*
		 * Figure out how the fetch is supposed to happen, before the
		 * headers are adultered by VCL
		 * NB: Also sets other sp->wrk variables
		 */
		sp->wrk->body_status = RFC2616_Body(sp);

		sp->err_code = http_GetStatus(sp->wrk->beresp);

		/*
		 * What does RFC2616 think about TTL ?
		 */
		EXP_Clr(&sp->wrk->exp);
		sp->wrk->exp.entered = VTIM_real();
		RFC2616_Ttl(sp);

		/* pass from vclrecv{} has negative TTL */
		if (sp->objcore == NULL)
			sp->wrk->exp.ttl = -1.;

		AZ(sp->wrk->do_esi);

		VCL_fetch_method(sp);

		switch (sp->handling) {
		case VCL_RET_HIT_FOR_PASS:
			if (sp->objcore != NULL)
				sp->objcore->flags |= OC_F_PASS;
			sp->step = STP_FETCHBODY;
			return (0);
		case VCL_RET_DELIVER:
			AssertObjCorePassOrBusy(sp->objcore);
			sp->step = STP_FETCHBODY;
			return (0);
		default:
			break;
		}

		/* We are not going to fetch the body, Close the connection */
		VDI_CloseFd(sp->wrk);
	}

	/* Clean up partial fetch */
	AZ(sp->wrk->vbc);

	if (sp->objcore != NULL) {
		CHECK_OBJ_NOTNULL(sp->objcore, OBJCORE_MAGIC);
		AZ(HSH_Deref(sp->wrk, sp->objcore, NULL));
		sp->objcore = NULL;
	}
	http_Setup(sp->wrk->bereq, NULL);
	http_Setup(sp->wrk->beresp, NULL);
	sp->wrk->h_content_length = NULL;
	sp->director = NULL;
	sp->wrk->storage_hint = NULL;

	switch (sp->handling) {
	case VCL_RET_RESTART:
		sp->restarts++;
		sp->step = STP_RECV;
		return (0);
	case VCL_RET_ERROR:
		sp->step = STP_ERROR;
		return (0);
	default:
		WRONG("Illegal action in vcl_fetch{}");
	}
}

/*--------------------------------------------------------------------
 * Fetch response body from the backend
 *
DOT subgraph xcluster_body {
DOT	fetchbody [
DOT		shape=diamond
DOT		label="stream ?"
DOT	]
DOT	fetchbody2 [
DOT		shape=ellipse
DOT		label="fetch body\nfrom backend\n"
DOT	]
DOT }
DOT fetchbody -> fetchbody2 [label=no,style=bold,color=red]
DOT fetchbody -> fetchbody2 [style=bold,color=blue]
DOT fetchbody -> prepresp [label=yes,style=bold,color=cyan]
DOT fetchbody2 -> prepresp [style=bold,color=red]
DOT fetchbody2 -> prepresp [style=bold,color=blue]
 */


static int
cnt_fetchbody(struct sess *sp)
{
	int i;
	struct http *hp, *hp2;
	char *b;
	uint16_t nhttp;
	unsigned l;
	struct vsb *vary = NULL;
	int varyl = 0, pass;

	assert(sp->handling == VCL_RET_HIT_FOR_PASS ||
	    sp->handling == VCL_RET_DELIVER);

	if (sp->objcore == NULL) {
		/* This is a pass from vcl_recv */
		pass = 1;
		/* VCL may have fiddled this, but that doesn't help */
		sp->wrk->exp.ttl = -1.;
	} else if (sp->handling == VCL_RET_HIT_FOR_PASS) {
		/* pass from vcl_fetch{} -> hit-for-pass */
		/* XXX: the bereq was not filtered pass... */
		pass = 1;
	} else {
		/* regular object */
		pass = 0;
	}

	/*
	 * The VCL variables beresp.do_g[un]zip tells us how we want the
	 * object processed before it is stored.
	 *
	 * The backend Content-Encoding header tells us what we are going
	 * to receive, which we classify in the following three classes:
	 *
	 *	"Content-Encoding: gzip"	--> object is gzip'ed.
	 *	no Content-Encoding		--> object is not gzip'ed.
	 *	anything else			--> do nothing wrt gzip
	 *
	 */

	AZ(sp->wrk->vfp);

	/* We do nothing unless the param is set */
	if (!cache_param->http_gzip_support)
		sp->wrk->do_gzip = sp->wrk->do_gunzip = 0;

	sp->wrk->is_gzip =
	    http_HdrIs(sp->wrk->beresp, H_Content_Encoding, "gzip");

	sp->wrk->is_gunzip =
	    !http_GetHdr(sp->wrk->beresp, H_Content_Encoding, NULL);

	/* It can't be both */
	assert(sp->wrk->is_gzip == 0 || sp->wrk->is_gunzip == 0);

	/* We won't gunzip unless it is gzip'ed */
	if (sp->wrk->do_gunzip && !sp->wrk->is_gzip)
		sp->wrk->do_gunzip = 0;

	/* If we do gunzip, remove the C-E header */
	if (sp->wrk->do_gunzip)
		http_Unset(sp->wrk->beresp, H_Content_Encoding);

	/* We wont gzip unless it is ungziped */
	if (sp->wrk->do_gzip && !sp->wrk->is_gunzip)
		sp->wrk->do_gzip = 0;

	/* If we do gzip, add the C-E header */
	if (sp->wrk->do_gzip)
		http_SetHeader(sp->wrk, sp->vsl_id, sp->wrk->beresp,
		    "Content-Encoding: gzip");

	/* But we can't do both at the same time */
	assert(sp->wrk->do_gzip == 0 || sp->wrk->do_gunzip == 0);

	/* ESI takes precedence and handles gzip/gunzip itself */
	if (sp->wrk->do_esi)
		sp->wrk->vfp = &vfp_esi;
	else if (sp->wrk->do_gunzip)
		sp->wrk->vfp = &vfp_gunzip;
	else if (sp->wrk->do_gzip)
		sp->wrk->vfp = &vfp_gzip;
	else if (sp->wrk->is_gzip)
		sp->wrk->vfp = &vfp_testgzip;

	if (sp->wrk->do_esi || sp->esi_level > 0)
		sp->wrk->do_stream = 0;
	if (!sp->wantbody)
		sp->wrk->do_stream = 0;

	l = http_EstimateWS(sp->wrk->beresp,
	    pass ? HTTPH_R_PASS : HTTPH_A_INS, &nhttp);

	/* Create Vary instructions */
	if (sp->objcore != NULL) {
		CHECK_OBJ_NOTNULL(sp->objcore, OBJCORE_MAGIC);
		vary = VRY_Create(sp, sp->wrk->beresp);
		if (vary != NULL) {
			varyl = VSB_len(vary);
			assert(varyl > 0);
			l += varyl;
		}
	}

	/*
	 * Space for producing a Content-Length: header including padding
	 * A billion gigabytes is enough for anybody.
	 */
	l += strlen("Content-Length: XxxXxxXxxXxxXxxXxx") + sizeof(void *);

	if (sp->wrk->exp.ttl < cache_param->shortlived || sp->objcore == NULL)
		sp->wrk->storage_hint = TRANSIENT_STORAGE;

	sp->obj = STV_NewObject(sp, sp->wrk->storage_hint, l,
	    &sp->wrk->exp, nhttp);
	if (sp->obj == NULL) {
		/*
		 * Try to salvage the transaction by allocating a
		 * shortlived object on Transient storage.
		 */
		sp->obj = STV_NewObject(sp, TRANSIENT_STORAGE, l,
		    &sp->wrk->exp, nhttp);
		if (sp->wrk->exp.ttl > cache_param->shortlived)
			sp->wrk->exp.ttl = cache_param->shortlived;
		sp->wrk->exp.grace = 0.0;
		sp->wrk->exp.keep = 0.0;
	}
	if (sp->obj == NULL) {
		sp->err_code = 503;
		sp->step = STP_ERROR;
		VDI_CloseFd(sp->wrk);
		return (0);
	}
	CHECK_OBJ_NOTNULL(sp->obj, OBJECT_MAGIC);

	sp->wrk->storage_hint = NULL;

	if (sp->wrk->do_gzip || (sp->wrk->is_gzip && !sp->wrk->do_gunzip))
		sp->obj->gziped = 1;

	if (vary != NULL) {
		sp->obj->vary =
		    (void *)WS_Alloc(sp->obj->http->ws, varyl);
		AN(sp->obj->vary);
		memcpy(sp->obj->vary, VSB_data(vary), varyl);
		VRY_Validate(sp->obj->vary);
		VSB_delete(vary);
	}

	sp->obj->xid = sp->xid;
	sp->obj->response = sp->err_code;
	WS_Assert(sp->obj->ws_o);

	/* Filter into object */
	hp = sp->wrk->beresp;
	hp2 = sp->obj->http;

	hp2->logtag = HTTP_Obj;
	http_CopyResp(hp2, hp);
	http_FilterFields(sp->wrk, sp->vsl_id, hp2, hp,
	    pass ? HTTPH_R_PASS : HTTPH_A_INS);
	http_CopyHome(sp->wrk, sp->vsl_id, hp2);

	if (http_GetHdr(hp, H_Last_Modified, &b))
		sp->obj->last_modified = VTIM_parse(b);
	else
		sp->obj->last_modified = floor(sp->wrk->exp.entered);

	assert(WRW_IsReleased(sp->wrk));

	/*
	 * If we can deliver a 304 reply, we don't bother streaming.
	 * Notice that vcl_deliver{} could still nuke the headers
	 * that allow the 304, in which case we return 200 non-stream.
	 */
	if (sp->obj->response == 200 &&
	    sp->http->conds &&
	    RFC2616_Do_Cond(sp))
		sp->wrk->do_stream = 0;

	AssertObjCorePassOrBusy(sp->obj->objcore);

	if (sp->wrk->do_stream) {
		sp->step = STP_PREPRESP;
		return (0);
	}

	/* Use unmodified headers*/
	i = FetchBody(sp->wrk, sp->obj);

	sp->wrk->h_content_length = NULL;

	http_Setup(sp->wrk->bereq, NULL);
	http_Setup(sp->wrk->beresp, NULL);
	sp->wrk->vfp = NULL;
	assert(WRW_IsReleased(sp->wrk));
	AZ(sp->wrk->vbc);
	AN(sp->director);

	if (i) {
		HSH_Drop(sp);
		AZ(sp->obj);
		sp->err_code = 503;
		sp->step = STP_ERROR;
		return (0);
	}

	if (sp->obj->objcore != NULL) {
		EXP_Insert(sp->obj);
		AN(sp->obj->objcore);
		AN(sp->obj->objcore->ban);
		HSH_Unbusy(sp);
	}
	sp->wrk->acct_tmp.fetch++;
	sp->step = STP_PREPRESP;
	return (0);
}

/*--------------------------------------------------------------------
 * Stream the body as we fetch it
DOT subgraph xstreambody {
DOT	streambody [
DOT		shape=ellipse
DOT		label="streaming\nfetch/deliver"
DOT	]
DOT }
DOT streambody -> DONE [style=bold,color=cyan]
 */

static int
cnt_streambody(struct sess *sp)
{
	int i;
	struct stream_ctx sctx;
	uint8_t obuf[sp->wrk->res_mode & RES_GUNZIP ?
	    cache_param->gzip_stack_buffer : 1];

	memset(&sctx, 0, sizeof sctx);
	sctx.magic = STREAM_CTX_MAGIC;
	AZ(sp->wrk->sctx);
	sp->wrk->sctx = &sctx;

	if (sp->wrk->res_mode & RES_GUNZIP) {
		sctx.vgz = VGZ_NewUngzip(sp->wrk, "U S -");
		sctx.obuf = obuf;
		sctx.obuf_len = sizeof (obuf);
	}

	RES_StreamStart(sp);

	AssertObjCorePassOrBusy(sp->obj->objcore);

	i = FetchBody(sp->wrk, sp->obj);

	sp->wrk->h_content_length = NULL;

	http_Setup(sp->wrk->bereq, NULL);
	http_Setup(sp->wrk->beresp, NULL);
	sp->wrk->vfp = NULL;
	AZ(sp->wrk->vbc);
	AN(sp->director);

	if (!i && sp->obj->objcore != NULL) {
		EXP_Insert(sp->obj);
		AN(sp->obj->objcore);
		AN(sp->obj->objcore->ban);
		HSH_Unbusy(sp);
	} else {
		sp->doclose = "Stream error";
	}
	sp->wrk->acct_tmp.fetch++;
	sp->director = NULL;
	sp->restarts = 0;

	RES_StreamEnd(sp);
	if (sp->wrk->res_mode & RES_GUNZIP)
		(void)VGZ_Destroy(&sctx.vgz, sp->vsl_id);

	sp->wrk->sctx = NULL;
	assert(WRW_IsReleased(sp->wrk));
	assert(sp->wrk->wrw.ciov == sp->wrk->wrw.siov);
	(void)HSH_Deref(sp->wrk, NULL, &sp->obj);
	http_Setup(sp->wrk->resp, NULL);
	sp->step = STP_DONE;
	return (0);
}

/*--------------------------------------------------------------------
 * The very first request
 */
static int
cnt_first(struct sess *sp)
{

	/*
	 * XXX: If we don't have acceptfilters we are somewhat subject
	 * XXX: to DoS'ing here.  One remedy would be to set a shorter
	 * XXX: SO_RCVTIMEO and once we have received something here
	 * XXX: increase it to the normal value.
	 */

	assert(sp->xid == 0);
	assert(sp->restarts == 0);
	VCA_Prep(sp);

	/* Record the session watermark */
	sp->ws_ses = WS_Snapshot(sp->ws);

	/* Receive a HTTP protocol request */
	HTC_Init(sp->htc, sp->ws, sp->fd, sp->vsl_id, cache_param->http_req_size,
	    cache_param->http_req_hdr_len);
	sp->wrk->lastused = sp->t_open;
	sp->wrk->acct_tmp.sess++;

	sp->step = STP_WAIT;
	return (0);
}

/*--------------------------------------------------------------------
 * HIT
 * We had a cache hit.  Ask VCL, then march off as instructed.
 *
DOT subgraph xcluster_hit {
DOT	hit [
DOT		shape=record
DOT		label="vcl_hit()|req.\nobj."
DOT	]
DOT }
DOT hit -> err_hit [label="error"]
DOT err_hit [label="ERROR",shape=plaintext]
DOT hit -> rst_hit [label="restart",color=purple]
DOT rst_hit [label="RESTART",shape=plaintext]
DOT hit -> pass [label=pass,style=bold,color=red]
DOT hit -> prepresp [label="deliver",style=bold,color=green]
 */

static int
cnt_hit(struct sess *sp)
{

	CHECK_OBJ_NOTNULL(sp, SESS_MAGIC);
	CHECK_OBJ_NOTNULL(sp->obj, OBJECT_MAGIC);
	CHECK_OBJ_NOTNULL(sp->vcl, VCL_CONF_MAGIC);

	assert(!(sp->obj->objcore->flags & OC_F_PASS));

	AZ(sp->wrk->do_stream);

	VCL_hit_method(sp);

	if (sp->handling == VCL_RET_DELIVER) {
		/* Dispose of any body part of the request */
		(void)FetchReqBody(sp);
		AZ(sp->wrk->bereq->ws);
		AZ(sp->wrk->beresp->ws);
		sp->step = STP_PREPRESP;
		return (0);
	}

	/* Drop our object, we won't need it */
	(void)HSH_Deref(sp->wrk, NULL, &sp->obj);
	sp->objcore = NULL;

	switch(sp->handling) {
	case VCL_RET_PASS:
		sp->step = STP_PASS;
		return (0);
	case VCL_RET_ERROR:
		sp->step = STP_ERROR;
		return (0);
	case VCL_RET_RESTART:
		sp->director = NULL;
		sp->restarts++;
		sp->step = STP_RECV;
		return (0);
	default:
		WRONG("Illegal action in vcl_hit{}");
	}
}

/*--------------------------------------------------------------------
 * LOOKUP
 * Hash things together and look object up in hash-table.
 *
 * LOOKUP consists of two substates so that we can reenter if we
 * encounter a busy object.
 *
DOT subgraph xcluster_lookup {
DOT	hash [
DOT		shape=record
DOT		label="vcl_hash()|req."
DOT	]
DOT	lookup [
DOT		shape=diamond
DOT		label="obj in cache ?\ncreate if not"
DOT	]
DOT	lookup2 [
DOT		shape=diamond
DOT		label="obj.f.pass ?"
DOT	]
DOT	hash -> lookup [label="hash",style=bold,color=green]
DOT	lookup -> lookup2 [label="yes",style=bold,color=green]
DOT }
DOT lookup2 -> hit [label="no", style=bold,color=green]
DOT lookup2 -> pass [label="yes",style=bold,color=red]
DOT lookup -> miss [label="no",style=bold,color=blue]
 */

static int
cnt_lookup(struct sess *sp)
{
	struct objcore *oc;
	struct object *o;
	struct objhead *oh;

	CHECK_OBJ_NOTNULL(sp, SESS_MAGIC);
	CHECK_OBJ_NOTNULL(sp->vcl, VCL_CONF_MAGIC);

	if (sp->hash_objhead == NULL) {
		/* Not a waiting list return */
		AZ(sp->vary_b);
		AZ(sp->vary_l);
		AZ(sp->vary_e);
		(void)WS_Reserve(sp->ws, 0);
	} else {
		AN(sp->ws->r);
	}
	sp->vary_b = (void*)sp->ws->f;
	sp->vary_e = (void*)sp->ws->r;
	sp->vary_b[2] = '\0';

	oc = HSH_Lookup(sp, &oh);

	if (oc == NULL) {
		/*
		 * We lost the session to a busy object, disembark the
		 * worker thread.   The hash code to restart the session,
		 * still in STP_LOOKUP, later when the busy object isn't.
		 * NB:  Do not access sp any more !
		 */
		return (1);
	}


	CHECK_OBJ_NOTNULL(oc, OBJCORE_MAGIC);
	CHECK_OBJ_NOTNULL(oh, OBJHEAD_MAGIC);

	/* If we inserted a new object it's a miss */
	if (oc->flags & OC_F_BUSY) {
		sp->wrk->stats.cache_miss++;

		if (sp->vary_l != NULL) {
			assert(oc->busyobj->vary == sp->vary_b);
			VRY_Validate(oc->busyobj->vary);
			WS_ReleaseP(sp->ws, (void*)sp->vary_l);
		} else {
			AZ(oc->busyobj->vary);
			WS_Release(sp->ws, 0);
		}
		sp->vary_b = NULL;
		sp->vary_l = NULL;
		sp->vary_e = NULL;

		sp->objcore = oc;
		sp->step = STP_MISS;
		return (0);
	}

	o = oc_getobj(sp->wrk, oc);
	CHECK_OBJ_NOTNULL(o, OBJECT_MAGIC);
	sp->obj = o;

	WS_Release(sp->ws, 0);
	sp->vary_b = NULL;
	sp->vary_l = NULL;
	sp->vary_e = NULL;

	if (oc->flags & OC_F_PASS) {
		sp->wrk->stats.cache_hitpass++;
		WSP(sp, SLT_HitPass, "%u", sp->obj->xid);
		(void)HSH_Deref(sp->wrk, NULL, &sp->obj);
		sp->objcore = NULL;
		sp->step = STP_PASS;
		return (0);
	}

	sp->wrk->stats.cache_hit++;
	WSP(sp, SLT_Hit, "%u", sp->obj->xid);
	sp->step = STP_HIT;
	return (0);
}

/*--------------------------------------------------------------------
 * We had a miss, ask VCL, proceed as instructed
 *
DOT subgraph xcluster_miss {
DOT	miss [
DOT		shape=ellipse
DOT		label="filter req.->bereq."
DOT	]
DOT	vcl_miss [
DOT		shape=record
DOT		label="vcl_miss()|req.\nbereq."
DOT	]
DOT	miss -> vcl_miss [style=bold,color=blue]
DOT }
DOT vcl_miss -> rst_miss [label="restart",color=purple]
DOT rst_miss [label="RESTART",shape=plaintext]
DOT vcl_miss -> err_miss [label="error"]
DOT err_miss [label="ERROR",shape=plaintext]
DOT vcl_miss -> fetch [label="fetch",style=bold,color=blue]
DOT vcl_miss -> pass [label="pass",style=bold,color=red]
DOT
 */

static int
cnt_miss(struct sess *sp)
{

	CHECK_OBJ_NOTNULL(sp, SESS_MAGIC);
	CHECK_OBJ_NOTNULL(sp->vcl, VCL_CONF_MAGIC);

	AZ(sp->obj);
	AN(sp->objcore);
	WS_Reset(sp->wrk->ws, NULL);
	http_Setup(sp->wrk->bereq, sp->wrk->ws);
	http_FilterHeader(sp, HTTPH_R_FETCH);
	http_ForceGet(sp->wrk->bereq);
	if (cache_param->http_gzip_support) {
		/*
		 * We always ask the backend for gzip, even if the
		 * client doesn't grok it.  We will uncompress for
		 * the minority of clients which don't.
		 */
		http_Unset(sp->wrk->bereq, H_Accept_Encoding);
		http_SetHeader(sp->wrk, sp->vsl_id, sp->wrk->bereq,
		    "Accept-Encoding: gzip");
	}
	sp->wrk->connect_timeout = 0;
	sp->wrk->first_byte_timeout = 0;
	sp->wrk->between_bytes_timeout = 0;
	VCL_miss_method(sp);
	switch(sp->handling) {
	case VCL_RET_ERROR:
		AZ(HSH_Deref(sp->wrk, sp->objcore, NULL));
		sp->objcore = NULL;
		http_Setup(sp->wrk->bereq, NULL);
		sp->step = STP_ERROR;
		return (0);
	case VCL_RET_PASS:
		AZ(HSH_Deref(sp->wrk, sp->objcore, NULL));
		sp->objcore = NULL;
		sp->step = STP_PASS;
		return (0);
	case VCL_RET_FETCH:
		sp->step = STP_FETCH;
		return (0);
	case VCL_RET_RESTART:
		AZ(HSH_Deref(sp->wrk, sp->objcore, NULL));
		sp->objcore = NULL;
		INCOMPL();
	default:
		WRONG("Illegal action in vcl_miss{}");
	}
}

/*--------------------------------------------------------------------
 * Start pass processing by getting headers from backend, then
 * continue in passbody.
 *
DOT subgraph xcluster_pass {
DOT	pass [
DOT		shape=ellipse
DOT		label="deref obj."
DOT	]
DOT	pass2 [
DOT		shape=ellipse
DOT		label="filter req.->bereq."
DOT	]
DOT	vcl_pass [
DOT		shape=record
DOT		label="vcl_pass()|req.\nbereq."
DOT	]
DOT	pass_do [
DOT		shape=ellipse
DOT		label="create anon object\n"
DOT	]
DOT	pass -> pass2 [style=bold, color=red]
DOT	pass2 -> vcl_pass [style=bold, color=red]
DOT	vcl_pass -> pass_do [label="pass"] [style=bold, color=red]
DOT }
DOT pass_do -> fetch [style=bold, color=red]
DOT vcl_pass -> rst_pass [label="restart",color=purple]
DOT rst_pass [label="RESTART",shape=plaintext]
DOT vcl_pass -> err_pass [label="error"]
DOT err_pass [label="ERROR",shape=plaintext]
 */

static int
cnt_pass(struct sess *sp)
{

	CHECK_OBJ_NOTNULL(sp, SESS_MAGIC);
	CHECK_OBJ_NOTNULL(sp->vcl, VCL_CONF_MAGIC);
	AZ(sp->obj);

	WS_Reset(sp->wrk->ws, NULL);
	http_Setup(sp->wrk->bereq, sp->wrk->ws);
	http_FilterHeader(sp, HTTPH_R_PASS);

	sp->wrk->connect_timeout = 0;
	sp->wrk->first_byte_timeout = 0;
	sp->wrk->between_bytes_timeout = 0;
	VCL_pass_method(sp);
	if (sp->handling == VCL_RET_ERROR) {
		http_Setup(sp->wrk->bereq, NULL);
		sp->step = STP_ERROR;
		return (0);
	}
	assert(sp->handling == VCL_RET_PASS);
	sp->wrk->acct_tmp.pass++;
	sp->sendbody = 1;
	sp->step = STP_FETCH;
	return (0);
}

/*--------------------------------------------------------------------
 * Ship the request header to the backend unchanged, then pipe
 * until one of the ends close the connection.
 *
DOT subgraph xcluster_pipe {
DOT	pipe [
DOT		shape=ellipse
DOT		label="Filter req.->bereq."
DOT	]
DOT	vcl_pipe [
DOT		shape=record
DOT		label="vcl_pipe()|req.\nbereq\."
DOT	]
DOT	pipe_do [
DOT		shape=ellipse
DOT		label="send bereq.\npipe until close"
DOT	]
DOT	vcl_pipe -> pipe_do [label="pipe",style=bold,color=orange]
DOT	pipe -> vcl_pipe [style=bold,color=orange]
DOT }
DOT pipe_do -> DONE [style=bold,color=orange]
DOT vcl_pipe -> err_pipe [label="error"]
DOT err_pipe [label="ERROR",shape=plaintext]
 */

static int
cnt_pipe(struct sess *sp)
{

	CHECK_OBJ_NOTNULL(sp, SESS_MAGIC);
	CHECK_OBJ_NOTNULL(sp->vcl, VCL_CONF_MAGIC);

	sp->wrk->acct_tmp.pipe++;
	WS_Reset(sp->wrk->ws, NULL);
	http_Setup(sp->wrk->bereq, sp->wrk->ws);
	http_FilterHeader(sp, HTTPH_R_PIPE);

	VCL_pipe_method(sp);

	if (sp->handling == VCL_RET_ERROR)
		INCOMPL();
	assert(sp->handling == VCL_RET_PIPE);

	PipeSession(sp);
	assert(WRW_IsReleased(sp->wrk));
	http_Setup(sp->wrk->bereq, NULL);
	sp->step = STP_DONE;
	return (0);
}

/*--------------------------------------------------------------------
 * RECV
 * We have a complete request, set everything up and start it.
 *
DOT subgraph xcluster_recv {
DOT	recv [
DOT		shape=record
DOT		label="vcl_recv()|req."
DOT	]
DOT }
DOT RESTART -> recv
DOT recv -> pipe [label="pipe",style=bold,color=orange]
DOT recv -> pass2 [label="pass",style=bold,color=red]
DOT recv -> err_recv [label="error"]
DOT err_recv [label="ERROR",shape=plaintext]
DOT recv -> hash [label="lookup",style=bold,color=green]
 */

static int
cnt_recv(struct sess *sp)
{
	unsigned recv_handling;

	CHECK_OBJ_NOTNULL(sp, SESS_MAGIC);
	CHECK_OBJ_NOTNULL(sp->vcl, VCL_CONF_MAGIC);
	AZ(sp->obj);
	assert(sp->wrk->wrw.ciov == sp->wrk->wrw.siov);

	/* By default we use the first backend */
	AZ(sp->director);
	sp->director = sp->vcl->director[0];
	AN(sp->director);

	sp->disable_esi = 0;
	sp->hash_always_miss = 0;
	sp->hash_ignore_busy = 0;
	sp->client_identity = NULL;

	http_CollectHdr(sp->http, H_Cache_Control);

	VCL_recv_method(sp);
	recv_handling = sp->handling;

	if (sp->restarts >= cache_param->max_restarts) {
		if (sp->err_code == 0)
			sp->err_code = 503;
		sp->step = STP_ERROR;
		return (0);
	}

	/* Zap these, in case we came here through restart */
	sp->wrk->do_esi = 0;
	sp->wrk->is_gzip = 0;
	sp->wrk->is_gunzip = 0;
	sp->wrk->do_gzip = 0;
	sp->wrk->do_gunzip = 0;
	sp->wrk->do_stream = 0;

	if (cache_param->http_gzip_support &&
	     (recv_handling != VCL_RET_PIPE) &&
	     (recv_handling != VCL_RET_PASS)) {
		if (RFC2616_Req_Gzip(sp)) {
			http_Unset(sp->http, H_Accept_Encoding);
			http_SetHeader(sp->wrk, sp->vsl_id, sp->http,
			    "Accept-Encoding: gzip");
		} else {
			http_Unset(sp->http, H_Accept_Encoding);
		}
	}

	SHA256_Init(sp->wrk->sha256ctx);
	VCL_hash_method(sp);
	assert(sp->handling == VCL_RET_HASH);
	SHA256_Final(sp->digest, sp->wrk->sha256ctx);

	if (!strcmp(sp->http->hd[HTTP_HDR_REQ].b, "HEAD"))
		sp->wantbody = 0;
	else
		sp->wantbody = 1;

	sp->sendbody = 0;
	switch(recv_handling) {
	case VCL_RET_LOOKUP:
		/* XXX: discard req body, if any */
		sp->step = STP_LOOKUP;
		return (0);
	case VCL_RET_PIPE:
		if (sp->esi_level > 0) {
			/* XXX: VSL something */
			INCOMPL();
			/* sp->step = STP_DONE; */
			return (1);
		}
		sp->step = STP_PIPE;
		return (0);
	case VCL_RET_PASS:
		sp->step = STP_PASS;
		return (0);
	case VCL_RET_ERROR:
		/* XXX: discard req body, if any */
		sp->step = STP_ERROR;
		return (0);
	default:
		WRONG("Illegal action in vcl_recv{}");
	}
}

/*--------------------------------------------------------------------
 * START
 * Handle a request, wherever it came from recv/restart.
 *
DOT start [shape=box,label="Dissect request"]
DOT start -> recv [style=bold,color=green]
 */

static int
cnt_start(struct sess *sp)
{
	uint16_t done;
	char *p;
	const char *r = "HTTP/1.1 100 Continue\r\n\r\n";

	CHECK_OBJ_NOTNULL(sp, SESS_MAGIC);
	AZ(sp->restarts);
	AZ(sp->obj);
	AZ(sp->vcl);

	/* Update stats of various sorts */
	sp->wrk->stats.client_req++;
	sp->t_req = VTIM_real();
	sp->wrk->lastused = sp->t_req;
	sp->wrk->acct_tmp.req++;

	/* Assign XID and log */
	sp->xid = ++xids;				/* XXX not locked */
	WSP(sp, SLT_ReqStart, "%s %s %u", sp->addr, sp->port,  sp->xid);

	/* Borrow VCL reference from worker thread */
	VCL_Refresh(&sp->wrk->vcl);
	sp->vcl = sp->wrk->vcl;
	sp->wrk->vcl = NULL;

	http_Setup(sp->http, sp->ws);
	done = http_DissectRequest(sp);

	/* If we could not even parse the request, just close */
	if (done == 400) {
		sp->step = STP_DONE;
		SES_Close(sp, "junk");
		return (0);
	}

	/* Catch request snapshot */
	sp->ws_req = WS_Snapshot(sp->ws);

	/* Catch original request, before modification */
	HTTP_Copy(sp->http0, sp->http);

	if (done != 0) {
		sp->err_code = done;
		sp->step = STP_ERROR;
		return (0);
	}

	sp->doclose = http_DoConnection(sp->http);

	/* XXX: Handle TRACE & OPTIONS of Max-Forwards = 0 */

	/*
	 * Handle Expect headers
	 */
	if (http_GetHdr(sp->http, H_Expect, &p)) {
		if (strcasecmp(p, "100-continue")) {
			sp->err_code = 417;
			sp->step = STP_ERROR;
			return (0);
		}

		/* XXX: Don't bother with write failures for now */
		(void)write(sp->fd, r, strlen(r));
		/* XXX: When we do ESI includes, this is not removed
		 * XXX: because we use http0 as our basis.  Believed
		 * XXX: safe, but potentially confusing.
		 */
		http_Unset(sp->http, H_Expect);
	}

	sp->step = STP_RECV;
	return (0);
}

/*--------------------------------------------------------------------
 * Central state engine dispatcher.
 *
 * Kick the session around until it has had enough.
 *
 */

static void
cnt_diag(struct sess *sp, const char *state)
{
	if (sp->wrk != NULL) {
		WSP(sp, SLT_Debug, "thr %p STP_%s sp %p obj %p vcl %p",
		    pthread_self(), state, sp, sp->obj, sp->vcl);
		WSL_Flush(sp->wrk, 0);
	} else {
		VSL(SLT_Debug, sp->vsl_id,
		    "thr %p STP_%s sp %p obj %p vcl %p",
		    pthread_self(), state, sp, sp->obj, sp->vcl);
	}
}

void
CNT_Session(struct sess *sp)
{
	int done;
	struct worker *w;

	CHECK_OBJ_NOTNULL(sp, SESS_MAGIC);
	w = sp->wrk;
	CHECK_OBJ_NOTNULL(w, WORKER_MAGIC);

	/*
	 * Possible entrance states
	 */
	assert(
	    sp->step == STP_FIRST ||
	    sp->step == STP_START ||
	    sp->step == STP_LOOKUP ||
	    sp->step == STP_RECV);

	AZ(w->do_stream);
	AZ(w->is_gzip);
	AZ(w->do_gzip);
	AZ(w->is_gunzip);
	AZ(w->do_gunzip);
	AZ(w->do_esi);

	/*
	 * Whenever we come in from the acceptor or waiter, we need to set
	 * blocking mode, but there is no point in setting it when we come from
	 * ESI or when a parked sessions returns.
	 * It would be simpler to do this in the acceptor or waiter, but we'd
	 * rather do the syscall in the worker thread.
	 * On systems which return errors for ioctl, we close early
	 */
	if ((sp->step == STP_FIRST || sp->step == STP_START) &&
	    VTCP_blocking(sp->fd)) {
		if (errno == ECONNRESET)
			SES_Close(sp, "remote closed");
		else
			SES_Close(sp, "error");
		sp->step = STP_DONE;
	}

	/*
	 * NB: Once done is set, we can no longer touch sp!
	 */
	for (done = 0; !done; ) {
		assert(sp->wrk == w);
		/*
		 * This is a good place to be paranoid about the various
		 * pointers still pointing to the things we expect.
		 */
		CHECK_OBJ_NOTNULL(sp, SESS_MAGIC);
		CHECK_OBJ_ORNULL(sp->obj, OBJECT_MAGIC);
		CHECK_OBJ_NOTNULL(sp->wrk, WORKER_MAGIC);
		CHECK_OBJ_ORNULL(w->nobjhead, OBJHEAD_MAGIC);
		WS_Assert(w->ws);

		switch (sp->step) {
#define STEP(l,u) \
		    case STP_##u: \
			if (cache_param->diag_bitmap & 0x01) \
				cnt_diag(sp, #u); \
			done = cnt_##l(sp); \
		        break;
#include "tbl/steps.h"
#undef STEP
		default:
			WRONG("State engine misfire");
		}
		WS_Assert(w->ws);
		CHECK_OBJ_ORNULL(w->nobjhead, OBJHEAD_MAGIC);
	}
	WSL_Flush(w, 0);
	AZ(w->do_stream);
	AZ(w->is_gzip);
	AZ(w->do_gzip);
	AZ(w->is_gunzip);
	AZ(w->do_gunzip);
	AZ(w->do_esi);
#define ACCT(foo)	AZ(w->acct_tmp.foo);
#include "tbl/acct_fields.h"
#undef ACCT
	assert(WRW_IsReleased(w));
}

/*
DOT }
*/

/*--------------------------------------------------------------------
 * Debugging aids
 */

static void
cli_debug_xid(struct cli *cli, const char * const *av, void *priv)
{
	(void)priv;
	if (av[2] != NULL)
		xids = strtoul(av[2], NULL, 0);
	VCLI_Out(cli, "XID is %u", xids);
}

/*
 * Default to seed=1, this is the only seed value POSIXl guarantees will
 * result in a reproducible random number sequence.
 */
static void
cli_debug_srandom(struct cli *cli, const char * const *av, void *priv)
{
	(void)priv;
	unsigned seed = 1;

	if (av[2] != NULL)
		seed = strtoul(av[2], NULL, 0);
	srandom(seed);
	srand48(random());
	VCLI_Out(cli, "Random(3) seeded with %lu", seed);
}

static struct cli_proto debug_cmds[] = {
	{ "debug.xid", "debug.xid",
		"\tExamine or set XID\n", 0, 1, "d", cli_debug_xid },
	{ "debug.srandom", "debug.srandom",
		"\tSeed the random(3) function\n", 0, 1, "d", cli_debug_srandom },
	{ NULL }
};

/*--------------------------------------------------------------------
 *
 */

void
CNT_Init(void)
{

	srandomdev();
	srand48(random());
	xids = random();
	CLI_AddFuncs(debug_cmds);
}

<|MERGE_RESOLUTION|>--- conflicted
+++ resolved
@@ -212,13 +212,8 @@
 
 	sp->t_resp = VTIM_real();
 	if (sp->obj->objcore != NULL) {
-<<<<<<< HEAD
-		if ((sp->t_resp - sp->obj->last_lru) > params->lru_timeout &&
+		if ((sp->t_resp - sp->obj->last_lru) > cache_param->lru_timeout &&
 		    !sp->wrk->do_stream && EXP_Touch(sp->obj->objcore))
-=======
-		if ((sp->t_resp - sp->obj->last_lru) > cache_param->lru_timeout &&
-		    EXP_Touch(sp->obj->objcore))
->>>>>>> 4f9e61d6
 			sp->obj->last_lru = sp->t_resp;
 		sp->obj->last_use = sp->t_resp;	/* XXX: locking ? */
 	}
