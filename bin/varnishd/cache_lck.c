/*-
 * Copyright (c) 2008-2010 Varnish Software AS
 * All rights reserved.
 *
 * Author: Poul-Henning Kamp <phk@phk.freebsd.dk>
 *
 * Redistribution and use in source and binary forms, with or without
 * modification, are permitted provided that the following conditions
 * are met:
 * 1. Redistributions of source code must retain the above copyright
 *    notice, this list of conditions and the following disclaimer.
 * 2. Redistributions in binary form must reproduce the above copyright
 *    notice, this list of conditions and the following disclaimer in the
 *    documentation and/or other materials provided with the distribution.
 *
 * THIS SOFTWARE IS PROVIDED BY THE AUTHOR AND CONTRIBUTORS ``AS IS'' AND
 * ANY EXPRESS OR IMPLIED WARRANTIES, INCLUDING, BUT NOT LIMITED TO, THE
 * IMPLIED WARRANTIES OF MERCHANTABILITY AND FITNESS FOR A PARTICULAR PURPOSE
 * ARE DISCLAIMED.  IN NO EVENT SHALL AUTHOR OR CONTRIBUTORS BE LIABLE
 * FOR ANY DIRECT, INDIRECT, INCIDENTAL, SPECIAL, EXEMPLARY, OR CONSEQUENTIAL
 * DAMAGES (INCLUDING, BUT NOT LIMITED TO, PROCUREMENT OF SUBSTITUTE GOODS
 * OR SERVICES; LOSS OF USE, DATA, OR PROFITS; OR BUSINESS INTERRUPTION)
 * HOWEVER CAUSED AND ON ANY THEORY OF LIABILITY, WHETHER IN CONTRACT, STRICT
 * LIABILITY, OR TORT (INCLUDING NEGLIGENCE OR OTHERWISE) ARISING IN ANY WAY
 * OUT OF THE USE OF THIS SOFTWARE, EVEN IF ADVISED OF THE POSSIBILITY OF
 * SUCH DAMAGE.
 *
 * The geniuses who came up with pthreads did not think operations like
 * pthread_assert_mutex_held() were important enough to include them in
 * the API.
 *
 * Build our own locks on top of pthread mutexes and hope that the next
 * civilization is better at such crucial details than this one.
 */

#include "config.h"

#include <stdlib.h>

#include "cache.h"

#include "miniobj.h"

/*The constability of lck depends on platform pthreads implementation */

struct ilck {
	MAGIC_HERE;
#define ILCK_MAGIC		0x7b86c8a5U

	pthread_mutex_t		mtx;
	int			held;
	pthread_t		owner;
	VTAILQ_ENTRY(ilck)	list;
	const char		*w;
	struct VSC_C_lck	*stat;
};

static VTAILQ_HEAD(, ilck)	ilck_head =
    VTAILQ_HEAD_INITIALIZER(ilck_head);

static pthread_mutex_t		lck_mtx;

void __match_proto__()
Lck__Lock(struct lock *lck, const char *p, const char *f, int l)
{
	struct ilck *ilck;
	int r;

	CAST_OBJ_NOTNULL(ilck, lck->priv, ILCK_MAGIC);
<<<<<<< HEAD
	if (!(params->diag_bitmap & 0x18)) {
		XXXAZ(pthread_mutex_lock(&ilck->mtx));
=======
	if (!(cache_param->diag_bitmap & 0x18)) {
		AZ(pthread_mutex_lock(&ilck->mtx));
>>>>>>> d4645b36
		AZ(ilck->held);
		ilck->stat->locks++;
		ilck->owner = pthread_self();
		ilck->held = 1;
		return;
	}
	r = pthread_mutex_trylock(&ilck->mtx);
	assert(r == 0 || r == EBUSY);
	if (r) {
		ilck->stat->colls++;
		if (cache_param->diag_bitmap & 0x8)
			VSL(SLT_Debug, 0, "MTX_CONTEST(%s,%s,%d,%s)",
			    p, f, l, ilck->w);
<<<<<<< HEAD
		XXXAZ(pthread_mutex_lock(&ilck->mtx));
	} else if (params->diag_bitmap & 0x8) {
=======
		AZ(pthread_mutex_lock(&ilck->mtx));
	} else if (cache_param->diag_bitmap & 0x8) {
>>>>>>> d4645b36
		VSL(SLT_Debug, 0, "MTX_LOCK(%s,%s,%d,%s)", p, f, l, ilck->w);
	}
	AZ(ilck->held);
	ilck->stat->locks++;
	ilck->owner = pthread_self();
	ilck->held = 1;
}

void __match_proto__()
Lck__Unlock(struct lock *lck, const char *p, const char *f, int l)
{
	struct ilck *ilck;

	CAST_OBJ_NOTNULL(ilck, lck->priv, ILCK_MAGIC);
	assert(pthread_equal(ilck->owner, pthread_self()));
	AN(ilck->held);
	ilck->held = 0;
<<<<<<< HEAD
	XXXAZ(pthread_mutex_unlock(&ilck->mtx));
	if (params->diag_bitmap & 0x8)
=======
	AZ(pthread_mutex_unlock(&ilck->mtx));
	if (cache_param->diag_bitmap & 0x8)
>>>>>>> d4645b36
		VSL(SLT_Debug, 0, "MTX_UNLOCK(%s,%s,%d,%s)", p, f, l, ilck->w);
}

int __match_proto__()
Lck__Trylock(struct lock *lck, const char *p, const char *f, int l)
{
	struct ilck *ilck;
	int r;

	CAST_OBJ_NOTNULL(ilck, lck->priv, ILCK_MAGIC);
	r = pthread_mutex_trylock(&ilck->mtx);
	assert(r == 0 || r == EBUSY);
	if (cache_param->diag_bitmap & 0x8)
		VSL(SLT_Debug, 0,
		    "MTX_TRYLOCK(%s,%s,%d,%s) = %d", p, f, l, ilck->w);
	if (r == 0) {
		AZ(ilck->held);
		ilck->held = 1;
		ilck->owner = pthread_self();
	}
	return (r);
}

void
Lck__Assert(const struct lock *lck, int held)
{
	struct ilck *ilck;

	(void)ilck;
	CAST_OBJ_NOTNULL(ilck, lck->priv, ILCK_MAGIC);
	if (held)
		assert(ilck->held &&
		    pthread_equal(ilck->owner, pthread_self()));
	else
		assert(!ilck->held ||
		    !pthread_equal(ilck->owner, pthread_self()));
}

int __match_proto__()
Lck_CondWait(pthread_cond_t *cond, struct lock *lck, struct timespec *ts)
{
	struct ilck *ilck;
	int retval = 0;

	CAST_OBJ_NOTNULL(ilck, lck->priv, ILCK_MAGIC);
	AN(ilck->held);
	assert(pthread_equal(ilck->owner, pthread_self()));
	ilck->held = 0;
	if (ts == NULL) {
		XXXAZ(pthread_cond_wait(cond, &ilck->mtx));
	} else {
		retval = pthread_cond_timedwait(cond, &ilck->mtx, ts);
		assert(retval == 0 || retval == ETIMEDOUT);
	}
	AZ(ilck->held);
	ilck->held = 1;
	ilck->owner = pthread_self();
	return (retval);
}

void
Lck__New(struct lock *lck, struct VSC_C_lck *st, const char *w)
{
	struct ilck *ilck;

	AN(st);
	AZ(lck->priv);
	ALLOC_OBJ_NOTNULL(ilck, ILCK_MAGIC);
	ilck->w = w;
	ilck->stat = st;
	ilck->stat->creat++;
	XXXAZ(pthread_mutex_init(&ilck->mtx, NULL));
	XXXAZ(pthread_mutex_lock(&lck_mtx));
	VTAILQ_INSERT_TAIL(&ilck_head, ilck, list);
	XXXAZ(pthread_mutex_unlock(&lck_mtx));
	lck->priv = ilck;
}

void
Lck_Delete(struct lock *lck)
{
	struct ilck *ilck;

	CAST_OBJ_NOTNULL(ilck, lck->priv, ILCK_MAGIC);
	ilck->stat->destroy++;
	lck->priv = NULL;
	XXXAZ(pthread_mutex_lock(&lck_mtx));
	VTAILQ_REMOVE(&ilck_head, ilck, list);
	XXXAZ(pthread_mutex_unlock(&lck_mtx));
	XXXAZ(pthread_mutex_destroy(&ilck->mtx));
	FREE_OBJ_NOTNULL(ilck, ILCK_MAGIC);
}

#define LOCK(nam) struct VSC_C_lck *lck_##nam;
#include "tbl/locks.h"
#undef LOCK

void
LCK_Init(void)
{

	XXXAZ(pthread_mutex_init(&lck_mtx, NULL));
#define LOCK(nam)						\
	lck_##nam = VSM_Alloc(sizeof(struct VSC_C_lck),		\
	   VSC_CLASS, VSC_TYPE_LCK, #nam);			\
	AN(lck_##nam);
#include "tbl/locks.h"
#undef LOCK
}<|MERGE_RESOLUTION|>--- conflicted
+++ resolved
@@ -67,13 +67,8 @@
 	int r;
 
 	CAST_OBJ_NOTNULL(ilck, lck->priv, ILCK_MAGIC);
-<<<<<<< HEAD
-	if (!(params->diag_bitmap & 0x18)) {
+	if (!(cache_param->diag_bitmap & 0x18)) {
 		XXXAZ(pthread_mutex_lock(&ilck->mtx));
-=======
-	if (!(cache_param->diag_bitmap & 0x18)) {
-		AZ(pthread_mutex_lock(&ilck->mtx));
->>>>>>> d4645b36
 		AZ(ilck->held);
 		ilck->stat->locks++;
 		ilck->owner = pthread_self();
@@ -87,13 +82,8 @@
 		if (cache_param->diag_bitmap & 0x8)
 			VSL(SLT_Debug, 0, "MTX_CONTEST(%s,%s,%d,%s)",
 			    p, f, l, ilck->w);
-<<<<<<< HEAD
 		XXXAZ(pthread_mutex_lock(&ilck->mtx));
-	} else if (params->diag_bitmap & 0x8) {
-=======
-		AZ(pthread_mutex_lock(&ilck->mtx));
 	} else if (cache_param->diag_bitmap & 0x8) {
->>>>>>> d4645b36
 		VSL(SLT_Debug, 0, "MTX_LOCK(%s,%s,%d,%s)", p, f, l, ilck->w);
 	}
 	AZ(ilck->held);
@@ -111,13 +101,8 @@
 	assert(pthread_equal(ilck->owner, pthread_self()));
 	AN(ilck->held);
 	ilck->held = 0;
-<<<<<<< HEAD
 	XXXAZ(pthread_mutex_unlock(&ilck->mtx));
-	if (params->diag_bitmap & 0x8)
-=======
-	AZ(pthread_mutex_unlock(&ilck->mtx));
 	if (cache_param->diag_bitmap & 0x8)
->>>>>>> d4645b36
 		VSL(SLT_Debug, 0, "MTX_UNLOCK(%s,%s,%d,%s)", p, f, l, ilck->w);
 }
 
