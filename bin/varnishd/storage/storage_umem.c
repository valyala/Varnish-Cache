/*-
 * Copyright (c) 2006 Verdens Gang AS
 * Copyright (c) 2006-2011 Varnish Software AS
 * All rights reserved.
 *
 * Author: Poul-Henning Kamp <phk@phk.freebsd.dk>
 *
 * Redistribution and use in source and binary forms, with or without
 * modification, are permitted provided that the following conditions
 * are met:
 * 1. Redistributions of source code must retain the above copyright
 *    notice, this list of conditions and the following disclaimer.
 * 2. Redistributions in binary form must reproduce the above copyright
 *    notice, this list of conditions and the following disclaimer in the
 *    documentation and/or other materials provided with the distribution.
 *
 * THIS SOFTWARE IS PROVIDED BY THE AUTHOR AND CONTRIBUTORS ``AS IS'' AND
 * ANY EXPRESS OR IMPLIED WARRANTIES, INCLUDING, BUT NOT LIMITED TO, THE
 * IMPLIED WARRANTIES OF MERCHANTABILITY AND FITNESS FOR A PARTICULAR PURPOSE
 * ARE DISCLAIMED.  IN NO EVENT SHALL AUTHOR OR CONTRIBUTORS BE LIABLE
 * FOR ANY DIRECT, INDIRECT, INCIDENTAL, SPECIAL, EXEMPLARY, OR CONSEQUENTIAL
 * DAMAGES (INCLUDING, BUT NOT LIMITED TO, PROCUREMENT OF SUBSTITUTE GOODS
 * OR SERVICES; LOSS OF USE, DATA, OR PROFITS; OR BUSINESS INTERRUPTION)
 * HOWEVER CAUSED AND ON ANY THEORY OF LIABILITY, WHETHER IN CONTRACT, STRICT
 * LIABILITY, OR TORT (INCLUDING NEGLIGENCE OR OTHERWISE) ARISING IN ANY WAY
 * OUT OF THE USE OF THIS SOFTWARE, EVEN IF ADVISED OF THE POSSIBILITY OF
 * SUCH DAMAGE.
 *
 * Storage method based on umem_alloc(3MALLOC)
 */

#include "config.h"

#ifdef HAVE_LIBUMEM

#include <sys/types.h>

#include <stdio.h>
#include <stdlib.h>
#include <umem.h>

<<<<<<< HEAD
#include "cache.h"
#include "miniobj.h"
=======
#include "cache/cache.h"
>>>>>>> f8fdde70
#include "storage/storage.h"

static size_t			smu_max = SIZE_MAX;
static MTX			smu_mtx;

struct smu {
	struct storage		s;
	size_t			sz;
};

static struct storage *
smu_alloc(struct stevedore *st, size_t size)
{
	struct smu *smu;

	Lck_Lock(&smu_mtx);
	VSC_C_main->sma_nreq++;
	if (VSC_C_main->sma_nbytes + size > smu_max)
		size = 0;
	else {
		VSC_C_main->sma_nobj++;
		VSC_C_main->sma_nbytes += size;
		VSC_C_main->sma_balloc += size;
	}
	Lck_Unlock(&smu_mtx);

	if (size == 0)
		return (NULL);

	smu = umem_zalloc(sizeof *smu, UMEM_DEFAULT);
	if (smu == NULL)
		return (NULL);
	smu->sz = size;
	smu->s.priv = smu;
	smu->s.ptr = umem_alloc(size, UMEM_DEFAULT);
	XXXAN(smu->s.ptr);
	smu->s.len = 0;
	smu->s.space = size;
	smu->s.fd = -1;
	smu->s.stevedore = st;
	SET_MAGIC(&smu->s, STORAGE_MAGIC);
	return (&smu->s);
}

static void
smu_free(struct storage *s)
{
	struct smu *smu;

	CHECK_OBJ_NOTNULL(s, STORAGE_MAGIC);
	smu = s->priv;
	assert(smu->sz == smu->s.space);
	Lck_Lock(&smu_mtx);
	VSC_C_main->sma_nobj--;
	VSC_C_main->sma_nbytes -= smu->sz;
	VSC_C_main->sma_bfree += smu->sz;
	Lck_Unlock(&smu_mtx);
	umem_free(smu->s.ptr, smu->s.space);
	umem_free(smu, sizeof *smu);
}

static void
smu_trim(const struct storage *s, size_t size)
{
	struct smu *smu;
	void *p;

	CHECK_OBJ_NOTNULL(s, STORAGE_MAGIC);
	smu = s->priv;
	assert(smu->sz == smu->s.space);
	if ((p = umem_alloc(size, UMEM_DEFAULT)) != NULL) {
		memcpy(p, smu->s.ptr, size);
		umem_free(smu->s.ptr, smu->s.space);
		Lck_Lock(&smu_mtx);
		VSC_C_main->sma_nbytes -= (smu->sz - size);
		VSC_C_main->sma_bfree += smu->sz - size;
		smu->sz = size;
		Lck_Unlock(&smu_mtx);
		smu->s.ptr = p;
		smu->s.space = size;
	}
}

static void
smu_init(struct stevedore *parent, int ac, char * const *av)
{
	const char *e;
	uintmax_t u;

	(void)parent;

	AZ(av[ac]);
	if (ac > 1)
		ARGV_ERR("(-sumem) too many arguments\n");

	if (ac == 0 || *av[0] == '\0')
		 return;

	e = VNUM_2bytes(av[0], &u, 0);
	if (e != NULL)
		ARGV_ERR("(-sumem) size \"%s\": %s\n", av[0], e);
	if ((u != (uintmax_t)(size_t)u))
		ARGV_ERR("(-sumem) size \"%s\": too big\n", av[0]);
	smu_max = u;
}

static void
smu_open(const struct stevedore *st)
{
	(void)st;
	XXXAZ(pthread_mutex_init(&smu_mtx, NULL));
}

const struct stevedore smu_stevedore = {
	MAGIC_INITIALIZER(STEVEDORE_MAGIC)
	.name	=	"umem",
	.init	=	smu_init,
	.open	=	smu_open,
	.alloc	=	smu_alloc,
	.free	=	smu_free,
	.trim	=	smu_trim,
};

#endif /* HAVE_UMEM_H */<|MERGE_RESOLUTION|>--- conflicted
+++ resolved
@@ -39,12 +39,8 @@
 #include <stdlib.h>
 #include <umem.h>
 
-<<<<<<< HEAD
-#include "cache.h"
+#include "cache/cache.h"
 #include "miniobj.h"
-=======
-#include "cache/cache.h"
->>>>>>> f8fdde70
 #include "storage/storage.h"
 
 static size_t			smu_max = SIZE_MAX;
