--- conflicted
+++ resolved
@@ -359,15 +359,9 @@
 		 * We may have expired so many objects that our timestamp
 		 * got out of date, refresh it and check again.
 		 */
-<<<<<<< HEAD
 		if (when > t)
-			t = TIM_real();
+			t = VTIM_real();
 		if (when > t) {
-=======
-		if (oc->timer_when > t)
-			t = VTIM_real();
-		if (oc->timer_when > t) {
->>>>>>> 7a0dc3f7
 			Lck_Unlock(&exp_mtx);
 			oc = NULL;
 			continue;
