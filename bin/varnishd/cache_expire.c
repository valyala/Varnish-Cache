/*-
 * Copyright (c) 2006 Verdens Gang AS
 * Copyright (c) 2006-2011 Varnish Software AS
 * All rights reserved.
 *
 * Author: Poul-Henning Kamp <phk@phk.freebsd.dk>
 *
 * Redistribution and use in source and binary forms, with or without
 * modification, are permitted provided that the following conditions
 * are met:
 * 1. Redistributions of source code must retain the above copyright
 *    notice, this list of conditions and the following disclaimer.
 * 2. Redistributions in binary form must reproduce the above copyright
 *    notice, this list of conditions and the following disclaimer in the
 *    documentation and/or other materials provided with the distribution.
 *
 * THIS SOFTWARE IS PROVIDED BY THE AUTHOR AND CONTRIBUTORS ``AS IS'' AND
 * ANY EXPRESS OR IMPLIED WARRANTIES, INCLUDING, BUT NOT LIMITED TO, THE
 * IMPLIED WARRANTIES OF MERCHANTABILITY AND FITNESS FOR A PARTICULAR PURPOSE
 * ARE DISCLAIMED.  IN NO EVENT SHALL AUTHOR OR CONTRIBUTORS BE LIABLE
 * FOR ANY DIRECT, INDIRECT, INCIDENTAL, SPECIAL, EXEMPLARY, OR CONSEQUENTIAL
 * DAMAGES (INCLUDING, BUT NOT LIMITED TO, PROCUREMENT OF SUBSTITUTE GOODS
 * OR SERVICES; LOSS OF USE, DATA, OR PROFITS; OR BUSINESS INTERRUPTION)
 * HOWEVER CAUSED AND ON ANY THEORY OF LIABILITY, WHETHER IN CONTRACT, STRICT
 * LIABILITY, OR TORT (INCLUDING NEGLIGENCE OR OTHERWISE) ARISING IN ANY WAY
 * OUT OF THE USE OF THIS SOFTWARE, EVEN IF ADVISED OF THE POSSIBILITY OF
 * SUCH DAMAGE.
 *
 * LRU and timer handling.
 *
 * LRU list is used for killing old objects in the case of cache overflow.
 * Each object also has expiration timeout, but objects aren't deleted
 * immediately after they expired. Instead, they remain live until the next
 * call to EXP_IsExpired() or until LRU killer kills them.
 * This works faster than using sophisitcated datastructures like priority
 * queues for immediate objects' epxiration.
 *
 * We hold a single object reference for LRU list.
 *
 * An attempted overview:
 *
 *	                        EXP_Ttl()      EXP_Grace()   EXP_Keep()
 *				   |                |            |
 *      entered                    v                v            |
 *         |                       +--------------->+            |
 *         v                       |      grace                  |
 *         +---------------------->+                             |
 *                  ttl            |                             v
 *                                 +---------------------------->+
 *                                     keep
 *
 */

#include "config.h"

#include <math.h>

#include "cache.h"

<<<<<<< HEAD
#include "hash/hash_slinger.h"
=======
#include "binary_heap.h"
#include "cache_hash.h"
>>>>>>> d7359953
#include "vtim.h"

static pthread_t exp_thread;
static struct objcore *exp_list;
static struct lock exp_list_mtx;
static struct lock timer_when_mtx;

/*--------------------------------------------------------------------
 * struct exp manipulations
 *
 * The Get/Set functions encapsulate the mutual magic between the
 * fields in one single place.
 */

void
EXP_Clr(struct exp *e)
{

	e->ttl = -1;
	e->grace = -1;
	e->keep = -1;
	e->age = 0;
	e->entered = 0;
}

#define EXP_ACCESS(fld, low_val, extra)				\
	double							\
	EXP_Get_##fld(const struct exp *e)			\
	{							\
		return (e->fld > 0. ? e->fld : low_val);	\
	}							\
								\
	void							\
	EXP_Set_##fld(struct exp *e, double v)			\
	{							\
		if (v > 0.)					\
			e->fld = v;				\
		else {						\
			e->fld = -1.;				\
			extra;					\
		}						\
	}							\

EXP_ACCESS(ttl, -1., (e->grace = e->keep = -1.))
EXP_ACCESS(grace, 0., )
EXP_ACCESS(keep, 0.,)

/*--------------------------------------------------------------------
 * Calculate an objects effective keep, grace or ttl time, suitably
 * adjusted for defaults and by per-session limits.
 */

static double
EXP_Keep(const struct sess *sp, const struct object *o)
{
	double r;

	r = (double)params->default_keep;
	if (o->exp.keep > 0.)
		r = o->exp.keep;
	if (sp != NULL && sp->exp.keep > 0. && sp->exp.keep < r)
		r = sp->exp.keep;
	return (EXP_Ttl(sp, o) + r);
}

double
EXP_Grace(const struct sess *sp, const struct object *o)
{
	double r;

	r = (double)params->default_grace;
	if (o->exp.grace >= 0.)
		r = o->exp.grace;
	if (sp != NULL && sp->exp.grace > 0. && sp->exp.grace < r)
		r = sp->exp.grace;
	return (EXP_Ttl(sp, o) + r);
}

double
EXP_Ttl(const struct sess *sp, const struct object *o)
{
	double r;

	r = o->exp.ttl;
	if (sp != NULL && sp->exp.ttl > 0. && sp->exp.ttl < r)
		r = sp->exp.ttl;
	return (o->exp.entered + r);
}

/*--------------------------------------------------------------------
 * Returns the expiration time for the object.
 */

static double
get_object_when(const struct object *o)
{
	double when, w2;

	CHECK_OBJ_NOTNULL(o, OBJECT_MAGIC);

	when = EXP_Keep(NULL, o);
	w2 = EXP_Grace(NULL, o);
	if (w2 > when)
		when = w2;
	assert(!isnan(when));
	return (when);
}

/*--------------------------------------------------------------------*/

static void
lru_insert(struct objcore *oc, struct lru *lru)
{
	CHECK_OBJ_NOTNULL(oc, OBJCORE_MAGIC);
	CHECK_OBJ_NOTNULL(lru, LRU_MAGIC);
	AZ(oc->on_lru);

	Lck_AssertHeld(&lru->mtx);
	VTAILQ_INSERT_TAIL(&lru->lru_head, oc, lru_list);
	oc->on_lru = 1;
}

static void
lru_remove(struct objcore *oc, struct lru *lru)
{
	CHECK_OBJ_NOTNULL(oc, OBJCORE_MAGIC);
	CHECK_OBJ_NOTNULL(lru, LRU_MAGIC);
	AN(oc->on_lru);

	Lck_AssertHeld(&lru->mtx);
	VTAILQ_REMOVE(&lru->lru_head, oc, lru_list);
	oc->on_lru = 0;
}

/*--------------------------------------------------------------------
 * Object has been added to cache, record in lru.
 *
 * The objcore comes with a reference, which we inherit.
 */

void
EXP_Inject(struct objcore *oc, struct lru *lru, double when)
{
	CHECK_OBJ_NOTNULL(oc, OBJCORE_MAGIC);
	CHECK_OBJ_NOTNULL(lru, LRU_MAGIC);

	Lck_Lock(&timer_when_mtx);
	oc->timer_when = when;
	Lck_Unlock(&timer_when_mtx);

	Lck_Lock(&lru->mtx);
	lru_insert(oc, lru);
	Lck_Unlock(&lru->mtx);
}

/*--------------------------------------------------------------------
 * Object has been added to cache, record in lru.
 *
 * We grab a reference to the object, which will keep it around until
 * we decide its time to let it go.
 */

void
EXP_Insert(struct object *o)
{
	struct objcore *oc;
	struct lru *lru;
	double when;

	CHECK_OBJ_NOTNULL(o, OBJECT_MAGIC);
	oc = o->objcore;
	CHECK_OBJ_NOTNULL(oc, OBJCORE_MAGIC);
	AssertObjBusy(o);
	HSH_Ref(oc);

	assert(o->exp.entered != 0 && !isnan(o->exp.entered));
	o->last_lru = o->exp.entered;

	lru = oc_getlru(oc);
	CHECK_OBJ_NOTNULL(lru, LRU_MAGIC);
	when = get_object_when(o);
	EXP_Inject(oc, lru, when);
	oc_updatemeta(oc);
}

/*--------------------------------------------------------------------
 * Object was used, move to tail of LRU list.
 *
 * EXP_Touch() MUST be called only after EXP_Insert() or EXP_Inject()
 * were called. These functions properly insert the object into LRU list.
 * It is OK if EXP_Touch() is called after the object has been removed
 * from LRU list due to expiration.
 */

int
EXP_Touch(struct objcore *oc)
{
	struct lru *lru;

	CHECK_OBJ_NOTNULL(oc, OBJCORE_MAGIC);

	/*
	 * For -spersistent we don't move objects on the lru list.  Each
	 * segment has its own LRU list, and the order on it is not material
	 * for anything.  The code below would move the objects to the
	 * LRU list of the currently open segment, which would prevent
	 * the cleaner from doing its job.
	 */
	if (oc->flags & OC_F_LRUDONTMOVE)
		return (0);

	lru = oc_getlru(oc);
	CHECK_OBJ_NOTNULL(lru, LRU_MAGIC);
	if (Lck_Trylock(&lru->mtx))
		return (0);

	/*
	 * If the object isn't in LRU, then it is expired.
	 * Don't ressurect expired objects, because they will be killed
	 * soon anyway.
	 */
	if (oc->on_lru) {
		lru_remove(oc, lru);
		lru_insert(oc, lru);
		VSC_C_main->n_lru_moved++;
	}
	Lck_Unlock(&lru->mtx);
	return (1);
}

/*--------------------------------------------------------------------
 * Schedules expiration for the given object.
 */

static void
expire(struct objcore *oc)
{
	struct lru *lru;
	int is_removed_from_lru = 0;

	CHECK_OBJ_NOTNULL(oc, OBJCORE_MAGIC);

	/*
	 * Remove expired object from LRU list and move it to exp_list
	 * if it wasn't already moved there.
	 */
	lru = oc_getlru(oc);
	CHECK_OBJ_NOTNULL(lru, LRU_MAGIC);
	if (Lck_Trylock(&lru->mtx))
		return;		/* No problems - try the next time */
	if (oc->on_lru) {
		lru_remove(oc, lru);
		AZ(oc->on_lru);
		is_removed_from_lru = 1;
	}
	Lck_Unlock(&lru->mtx);
	if (!is_removed_from_lru)
		return;

	/*
	 * Smart hack: since oc->lru_list is unused after removing
	 * the object from LRU list, let's use it for building exp_list :)
	 * There is no need in acquiring lru->mtx during oc->lru_list
	 * modifications, because the object cannot be re-used by cache again.
	 * So exp_list_mtx protection is enough.
	 */
	Lck_Lock(&exp_list_mtx);
	VTAILQ_NEXT(oc, lru_list) = exp_list;
	exp_list = oc;
	Lck_Unlock(&exp_list_mtx);
}

/*--------------------------------------------------------------------
 * We have changed one or more of the object timers, update
 * oc->timer_when accordingly.
 *
 * The VCL code can send us here on a non-cached object, just return.
 */

void
EXP_Rearm(const struct object *o)
{
	struct objcore *oc;
	double when;

	CHECK_OBJ_NOTNULL(o, OBJECT_MAGIC);
	oc = o->objcore;
	if (oc == NULL)
		return;

	CHECK_OBJ_NOTNULL(oc, OBJCORE_MAGIC);
        when = get_object_when(o);
	Lck_Lock(&timer_when_mtx);
	oc->timer_when = when;
	Lck_Unlock(&timer_when_mtx);
	oc_updatemeta(oc);

	if (when <= VTIM_real())
		expire(oc);
}

/*--------------------------------------------------------------------
 * Checks whether the given object is expired.
 * Returns: 1: expired, 0: not expired.
 */

int
EXP_IsExpired(struct objcore *oc, double t_req)
{
	int is_expired;

	CHECK_OBJ_NOTNULL(oc, OBJCORE_MAGIC);
	AZ(oc->flags & OC_F_BUSY);

	Lck_Lock(&timer_when_mtx);
	is_expired = (oc->timer_when <= t_req);
	Lck_Unlock(&timer_when_mtx);

	if (is_expired)
		expire(oc);
	return (is_expired);
}

/*--------------------------------------------------------------------
 * Attempt to make space by nuking the oldest object on the LRU list
 * which isn't in use.
 * Returns: 1: did, 0: didn't, -1: can't
 */

int
EXP_NukeOne(struct worker *w, struct lru *lru)
{
	struct objcore *oc;
	struct object *o;

	/* Find the first currently unused object on the LRU. */
	Lck_Lock(&lru->mtx);
	VTAILQ_FOREACH(oc, &lru->lru_head, lru_list) {
		CHECK_OBJ_NOTNULL(oc, OBJCORE_MAGIC);
		/*
		 * It wont release any space if we cannot release the last
		 * reference, besides, if somebody else has a reference,
		 * it's a bad idea to nuke this object anyway.
		 */
		if (oc->refcnt == 1)
			break;
	}
	if (oc != NULL) {
		lru_remove(oc, lru);
		VSC_C_main->n_lru_nuked++;
	}
	Lck_Unlock(&lru->mtx);

	if (oc == NULL)
		return (-1);

	/* XXX: bad idea for -spersistent */
	o = oc_getobj(w, oc);
	WSL(w, SLT_ExpKill, 0, "%u LRU", o->xid);
	(void)HSH_Deref(w, NULL, &o);
	return (1);
}

/*--------------------------------------------------------------------
 * This thread kills all objects from exp_list.
 */

static void * __match_proto__(void *start_routine(void *))
exp_timer_thread(struct sess *sp, void *priv)
{
	struct objcore *oc;
	struct object *o;

	(void)priv;
	while (1) {
		Lck_Lock(&exp_list_mtx);
		if (exp_list == NULL) {
			Lck_Unlock(&exp_list_mtx);
			WSL_Flush(sp->wrk, 0);
			WRK_SumStat(sp->wrk);
			VTIM_sleep(params->expiry_sleep);
			continue;
		}
		oc = exp_list;
		CHECK_OBJ_NOTNULL(oc, OBJCORE_MAGIC);
		AZ(oc->on_lru);
		exp_list = VTAILQ_NEXT(oc, lru_list);
		Lck_Unlock(&exp_list_mtx);

		VSC_C_main->n_expired++;

		o = oc_getobj(sp->wrk, oc);
		CHECK_OBJ_NOTNULL(o, OBJECT_MAGIC);
		WSL(sp->wrk, SLT_ExpKill, 0, "%u %.0f",
		    o->xid, EXP_Ttl(NULL, o) - VTIM_real());
		(void)HSH_Deref(sp->wrk, oc, NULL);
	}
	NEEDLESS_RETURN(NULL);
}

/*--------------------------------------------------------------------*/

void
EXP_Init(void)
{
	Lck_New(&exp_list_mtx, lck_exp_list);
	Lck_New(&timer_when_mtx, lck_timer_when);
	AZ(exp_list);
	WRK_BgThread(&exp_thread, "cache-timeout", exp_timer_thread, NULL);
}<|MERGE_RESOLUTION|>--- conflicted
+++ resolved
@@ -56,13 +56,7 @@
 #include <math.h>
 
 #include "cache.h"
-
-<<<<<<< HEAD
-#include "hash/hash_slinger.h"
-=======
-#include "binary_heap.h"
 #include "cache_hash.h"
->>>>>>> d7359953
 #include "vtim.h"
 
 static pthread_t exp_thread;
