--- conflicted
+++ resolved
@@ -101,11 +101,7 @@
 
 	add_check = 1;
 
-<<<<<<< HEAD
-	(void)VCLS_AddFd(cls, heritage.cli_in, heritage.VCLI_Out, NULL, NULL);
-=======
-	AN(VCLS_AddFd(cls, heritage.cli_in, heritage.cli_out, NULL, NULL));
->>>>>>> d4645b36
+	(void)VCLS_AddFd(cls, heritage.cli_in, heritage.cli_out, NULL, NULL);
 
 	do {
 		i = VCLS_Poll(cls, -1);
