--- conflicted
+++ resolved
@@ -303,15 +303,9 @@
 	child_VCLI_Out = cp[1];
 
 	/* Open pipe for child->mgr CLI */
-<<<<<<< HEAD
 	XXXAZ(pipe(cp));
-	heritage.VCLI_Out = cp[1];
-	mgt_child_inherit(heritage.VCLI_Out, "VCLI_Out");
-=======
-	AZ(pipe(cp));
 	heritage.cli_out = cp[1];
 	mgt_child_inherit(heritage.cli_out, "cli_out");
->>>>>>> d4645b36
 	child_cli_in = cp[0];
 
 	/*
@@ -383,13 +377,8 @@
 	AZ(ev_poker);
 	if (mgt_param.ping_interval > 0) {
 		e = vev_new();
-<<<<<<< HEAD
 		AN(e);
-		e->timeout = params->ping_interval;
-=======
-		XXXAN(e);
 		e->timeout = mgt_param.ping_interval;
->>>>>>> d4645b36
 		e->callback = child_poker;
 		e->name = "child poker";
 		vev_add(mgt_evb, e);
